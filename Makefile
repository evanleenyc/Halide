--- conflicted
+++ resolved
@@ -107,14 +107,8 @@
 LLVM_34_OR_OLDER = $(findstring $(LLVM_VERSION_TIMES_10), 32 33 34)
 ifneq ($(LLVM_34_OR_OLDER), )
 LLVM_LDFLAGS = $(shell $(LLVM_CONFIG) --ldflags)
-<<<<<<< HEAD
-LLVM_35_OR_NEWER = $(findstring $(LLVM_VERSION_TIMES_10), 35 36)
-ifneq ($(LLVM_35_OR_NEWER), )
-LLVM_LDFLAGS += $(shell $(LLVM_CONFIG) --system-libs)
-=======
 else
 LLVM_LDFLAGS = $(shell $(LLVM_CONFIG) --ldflags --system-libs)
->>>>>>> 914383b3
 endif
 
 UNAME = $(shell uname)
