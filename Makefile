# 'make' builds libHalide.a, the internal test suite, and runs the internal test suite
# 'make run_tests' builds and runs all the end-to-end tests in the test subdirectory
# 'make {error,performance}_foo' builds and runs test/{...}/foo.cpp for any
#     cpp file in the corresponding subdirectory of the test folder
# 'make test_foo' builds and runs test/correctness/foo.cpp for any
#     cpp file in the correctness/ subdirectoy of the test folder
# 'make test_apps' checks some of the apps build and run (but does not check their output)
# 'make time_compilation_tests' records the compile time for each test module into a csv file.
#     For correctness and performance tests this include halide build time and run time. For
#     the tests in test/generator/ this times only the halide build time.

UNAME = $(shell uname)

ifeq ($(OS), Windows_NT)
    # assume we are building for the MinGW environment
    COMMON_LD_FLAGS=-luuid -lole32 -lpthread -lz
    SHARED_EXT=dll
    FPIC=
else
    # let's assume "normal" UNIX such as linux
    COMMON_LD_FLAGS=-ldl -lpthread -lz
    FPIC=-fPIC
ifeq ($(UNAME), Darwin)
    SHARED_EXT=dylib
else
    SHARED_EXT=so
endif
endif

BAZEL ?= $(shell which bazel)

SHELL = bash
CXX ?= g++
PREFIX ?= /usr/local
LLVM_CONFIG ?= llvm-config
LLVM_COMPONENTS= $(shell $(LLVM_CONFIG) --components)
LLVM_VERSION = $(shell $(LLVM_CONFIG) --version | cut -b 1-3)

LLVM_FULL_VERSION = $(shell $(LLVM_CONFIG) --version)
CLANG ?= clang
CLANG_VERSION = $(shell $(CLANG) --version)
LLVM_BINDIR = $(shell $(LLVM_CONFIG) --bindir | sed -e 's/\\/\//g' -e 's/\([a-zA-Z]\):/\/\1/g')
LLVM_LIBDIR = $(shell $(LLVM_CONFIG) --libdir | sed -e 's/\\/\//g' -e 's/\([a-zA-Z]\):/\/\1/g')
LLVM_SYSTEM_LIBS=$(shell ${LLVM_CONFIG} --system-libs --link-static | sed -e 's/[\/&]/\\&/g')
LLVM_AS = $(LLVM_BINDIR)/llvm-as
LLVM_NM = $(LLVM_BINDIR)/llvm-nm
LLVM_CXX_FLAGS = -std=c++11  $(filter-out -O% -g -fomit-frame-pointer -pedantic -W% -W, $(shell $(LLVM_CONFIG) --cxxflags | sed -e 's/\\/\//g' -e 's/\([a-zA-Z]\):/\/\1/g;s/-D/ -D/g;s/-O/ -O/g'))
OPTIMIZE ?= -O3
OPTIMIZE_FOR_BUILD_TIME ?= -O0

LLVM_VERSION_TIMES_10 = $(shell $(LLVM_CONFIG) --version | cut -b 1,3)

LLVM_CXX_FLAGS += -DLLVM_VERSION=$(LLVM_VERSION_TIMES_10)

# All WITH_* flags are either empty or not-empty. They do not behave
# like true/false values in most languages.  To turn one off, either
# edit this file, add "WITH_FOO=" (no assigned value) to the make
# line, or define an environment variable WITH_FOO that has an empty
# value.
WITH_X86 ?= $(findstring x86, $(LLVM_COMPONENTS))
WITH_ARM ?= $(findstring arm, $(LLVM_COMPONENTS))
WITH_HEXAGON ?= $(findstring hexagon, $(LLVM_COMPONENTS))
WITH_MIPS ?= $(findstring mips, $(LLVM_COMPONENTS))
WITH_AARCH64 ?= $(findstring aarch64, $(LLVM_COMPONENTS))
WITH_POWERPC ?= $(findstring powerpc, $(LLVM_COMPONENTS))
WITH_PTX ?= $(findstring nvptx, $(LLVM_COMPONENTS))
WITH_OPENCL ?= not-empty
WITH_METAL ?= not-empty
WITH_OPENGL ?= not-empty
ifeq ($(OS), Windows_NT)
    WITH_INTROSPECTION ?=
else
    WITH_INTROSPECTION ?= not-empty
endif
WITH_EXCEPTIONS ?=

# If HL_TARGET or HL_JIT_TARGET aren't set, use host
HL_TARGET ?= host
HL_JIT_TARGET ?= host

X86_CXX_FLAGS=$(if $(WITH_X86), -DWITH_X86=1, )
X86_LLVM_CONFIG_LIB=$(if $(WITH_X86), x86, )

ARM_CXX_FLAGS=$(if $(WITH_ARM), -DWITH_ARM=1, )
ARM_LLVM_CONFIG_LIB=$(if $(WITH_ARM), arm, )

MIPS_CXX_FLAGS=$(if $(WITH_MIPS), -DWITH_MIPS=1, )
MIPS_LLVM_CONFIG_LIB=$(if $(WITH_MIPS), mips, )

POWERPC_CXX_FLAGS=$(if $(WITH_POWERPC), -DWITH_POWERPC=1, )
POWERPC_LLVM_CONFIG_LIB=$(if $(WITH_POWERPC), powerpc, )

PTX_CXX_FLAGS=$(if $(WITH_PTX), -DWITH_PTX=1, )
PTX_LLVM_CONFIG_LIB=$(if $(WITH_PTX), nvptx, )
PTX_DEVICE_INITIAL_MODULES=$(if $(WITH_PTX), libdevice.compute_20.10.bc libdevice.compute_30.10.bc libdevice.compute_35.10.bc, )

OPENCL_CXX_FLAGS=$(if $(WITH_OPENCL), -DWITH_OPENCL=1, )
OPENCL_LLVM_CONFIG_LIB=$(if $(WITH_OPENCL), , )

METAL_CXX_FLAGS=$(if $(WITH_METAL), -DWITH_METAL=1, )
METAL_LLVM_CONFIG_LIB=$(if $(WITH_METAL), , )

OPENGL_CXX_FLAGS=$(if $(WITH_OPENGL), -DWITH_OPENGL=1, )

AARCH64_CXX_FLAGS=$(if $(WITH_AARCH64), -DWITH_AARCH64=1, )
AARCH64_LLVM_CONFIG_LIB=$(if $(WITH_AARCH64), aarch64, )

INTROSPECTION_CXX_FLAGS=$(if $(WITH_INTROSPECTION), -DWITH_INTROSPECTION, )
EXCEPTIONS_CXX_FLAGS=$(if $(WITH_EXCEPTIONS), -DWITH_EXCEPTIONS, )

HEXAGON_CXX_FLAGS=$(if $(WITH_HEXAGON), -DWITH_HEXAGON=1, )
HEXAGON_LLVM_CONFIG_LIB=$(if $(WITH_HEXAGON), hexagon, )

CXX_WARNING_FLAGS = -Wall -Werror -Wno-unused-function -Wcast-qual -Wignored-qualifiers -Wno-comment -Wsign-compare -Wno-unknown-warning-option -Wno-psabi
CXX_FLAGS = $(CXX_WARNING_FLAGS) -fno-rtti -Woverloaded-virtual $(FPIC) $(OPTIMIZE) -fno-omit-frame-pointer -DCOMPILING_HALIDE -fvisibility=hidden

CXX_FLAGS += $(LLVM_CXX_FLAGS)
CXX_FLAGS += $(PTX_CXX_FLAGS)
CXX_FLAGS += $(ARM_CXX_FLAGS)
CXX_FLAGS += $(HEXAGON_CXX_FLAGS)
CXX_FLAGS += $(AARCH64_CXX_FLAGS)
CXX_FLAGS += $(X86_CXX_FLAGS)
CXX_FLAGS += $(OPENCL_CXX_FLAGS)
CXX_FLAGS += $(METAL_CXX_FLAGS)
CXX_FLAGS += $(OPENGL_CXX_FLAGS)
CXX_FLAGS += $(MIPS_CXX_FLAGS)
CXX_FLAGS += $(POWERPC_CXX_FLAGS)
CXX_FLAGS += $(INTROSPECTION_CXX_FLAGS)
CXX_FLAGS += $(EXCEPTIONS_CXX_FLAGS)

# This is required on some hosts like powerpc64le-linux-gnu because we may build
# everything with -fno-exceptions.  Without -funwind-tables, libHalide.so fails
# to propagate exceptions and causes a test failure.
CXX_FLAGS += -funwind-tables

print-%:
	@echo '$*=$($*)'

# Append the --link-static flag to llvm-config if it exists. We can
# make this unconditional once llvm 4.0 is the minimum version we
# support.
LLVM_LINK_STATIC_FLAG = $(shell $(LLVM_CONFIG) --link-static 2>/dev/null && echo " --link-static")

LLVM_STATIC_LIBS = -L $(LLVM_LIBDIR) $(shell $(LLVM_CONFIG) $(LLVM_LINK_STATIC_FLAG) --libs bitwriter bitreader linker ipo mcjit $(X86_LLVM_CONFIG_LIB) $(ARM_LLVM_CONFIG_LIB) $(OPENCL_LLVM_CONFIG_LIB) $(METAL_LLVM_CONFIG_LIB) $(PTX_LLVM_CONFIG_LIB) $(AARCH64_LLVM_CONFIG_LIB) $(MIPS_LLVM_CONFIG_LIB) $(POWERPC_LLVM_CONFIG_LIB) $(HEXAGON_LLVM_CONFIG_LIB))

LLVM_LD_FLAGS = $(shell $(LLVM_CONFIG) --ldflags --system-libs | sed -e 's/\\/\//g' -e 's/\([a-zA-Z]\):/\/\1/g')

TUTORIAL_CXX_FLAGS ?= -std=c++11 -g -fno-omit-frame-pointer -fno-rtti -I $(ROOT_DIR)/tools
# The tutorials contain example code with warnings that we don't want
# to be flagged as errors, so the test flags are the tutorial flags
# plus our warning flags.
<<<<<<< HEAD
=======
# Also allow tests, via conditional compilation, to use the entire
# capability of the CPU being compiled on via -march=native. This
# presumes tests are run on the smae machine they are compiled on.
>>>>>>> d1a49586
TEST_CXX_FLAGS ?= $(TUTORIAL_CXX_FLAGS) $(CXX_WARNING_FLAGS) -march=native
TEST_LD_FLAGS = -L$(BIN_DIR) -lHalide $(COMMON_LD_FLAGS)

# gcc 4.8 fires a bogus warning on old versions of png.h
CXX_VERSION = $(shell $(CXX) --version | head -n1)
ifneq (,$(findstring g++,$(CXX_VERSION)))
ifneq (,$(findstring 4.8,$(CXX_VERSION)))
TEST_CXX_FLAGS += -Wno-literal-suffix
endif
endif

ifeq ($(UNAME), Linux)
TEST_LD_FLAGS += -rdynamic -Wl,--rpath=$(CURDIR)/$(BIN_DIR)
endif

ifneq ($(WITH_PTX), )
ifneq (,$(findstring ptx,$(HL_TARGET)))
TEST_CUDA = 1
endif
ifneq (,$(findstring cuda,$(HL_TARGET)))
TEST_CUDA = 1
endif
endif

ifneq ($(WITH_OPENCL), )
ifneq (,$(findstring opencl,$(HL_TARGET)))
TEST_OPENCL = 1
endif
endif

ifneq ($(WITH_METAL), )
ifneq (,$(findstring metal,$(HL_TARGET)))
TEST_METAL = 1
endif
endif

ifeq ($(UNAME), Linux)
ifneq ($(TEST_CUDA), )
CUDA_LD_FLAGS ?= -L/usr/lib/nvidia-current -lcuda
endif
ifneq ($(TEST_OPENCL), )
OPENCL_LD_FLAGS ?= -lOpenCL
endif
OPENGL_LD_FLAGS ?= -lGL
HOST_OS=linux
endif

ifeq ($(UNAME), Darwin)
# Someone with an osx box with cuda installed please fix the line below
ifneq ($(TEST_CUDA), )
CUDA_LD_FLAGS ?= -L/usr/local/cuda/lib -lcuda
endif
ifneq ($(TEST_OPENCL), )
OPENCL_LD_FLAGS ?= -framework OpenCL
endif
ifneq ($(TEST_METAL), )
METAL_LD_FLAGS ?= -framework Metal -framework Foundation
endif
OPENGL_LD_FLAGS ?= -framework OpenGL
HOST_OS=os_x
endif

ifneq ($(TEST_OPENCL), )
TEST_CXX_FLAGS += -DTEST_OPENCL
endif

ifneq ($(TEST_METAL), )
TEST_CXX_FLAGS += -DTEST_METAL
endif

ifneq ($(TEST_CUDA), )
TEST_CXX_FLAGS += -DTEST_CUDA
endif

# Compiling the tutorials requires libpng
LIBPNG_LIBS_DEFAULT = $(shell libpng-config --ldflags)
LIBPNG_CXX_FLAGS ?= $(shell libpng-config --cflags)
# Workaround for libpng-config pointing to 64-bit versions on linux even when we're building for 32-bit
ifneq (,$(findstring -m32,$(CXX)))
ifneq (,$(findstring x86_64,$(LIBPNG_LIBS_DEFAULT)))
LIBPNG_LIBS ?= -lpng
endif
endif
LIBPNG_LIBS ?= $(LIBPNG_LIBS_DEFAULT)

# Workaround brew Cellar path for libpng-config output.
LIBJPEG_LINKER_PATH ?= $(shell echo $(LIBPNG_LIBS_DEFAULT) | sed -e'/-L.*[/][Cc]ellar[/]libpng/!d;s=\(.*\)/[Cc]ellar/libpng/.*=\1/lib=')
LIBJPEG_LIBS ?= $(LIBJPEG_LINKER_PATH) -ljpeg

# There's no libjpeg-config, unfortunately. We should look for
# jpeglib.h one directory level up from png.h . Also handle
# Mac OS brew installs where libpng-config returns paths
# into the PNG cellar.
LIBPNG_INCLUDE_DIRS = $(filter -I%,$(LIBPNG_CXX_FLAGS))
LIBJPEG_CXX_FLAGS ?= $(shell echo $(LIBPNG_INCLUDE_DIRS) | sed -e'/[Cc]ellar[/]libpng/!s=\(.*\)=\1/..=;s=\(.*\)/[Cc]ellar/libpng/.*=\1/include=')

IMAGE_IO_LIBS = $(LIBPNG_LIBS) $(LIBJPEG_LIBS)
IMAGE_IO_CXX_FLAGS = $(LIBPNG_CXX_FLAGS) $(LIBJPEG_CXX_FLAGS)

# We're building into the current directory $(CURDIR). Find the Halide
# repo root directory (the location of the makefile)
THIS_MAKEFILE = $(realpath $(filter %Makefile, $(MAKEFILE_LIST)))
ROOT_DIR = $(strip $(shell dirname $(THIS_MAKEFILE)))
SRC_DIR  = $(ROOT_DIR)/src

TARGET=$(if $(HL_TARGET),$(HL_TARGET),host)

# The following directories are all relative to the output directory (i.e. $(CURDIR), not $(SRC_DIR))
LIB_DIR     = lib
BIN_DIR     = bin
DISTRIB_DIR = distrib
INCLUDE_DIR = include
DOC_DIR     = doc
BUILD_DIR   = $(BIN_DIR)/build
FILTERS_DIR = $(BIN_DIR)/$(TARGET)/build
TMP_DIR     = $(BUILD_DIR)/tmp
HEXAGON_RUNTIME_LIBS_DIR = src/runtime/hexagon_remote/bin
HEXAGON_RUNTIME_LIBS = \
  $(HEXAGON_RUNTIME_LIBS_DIR)/arm-32-android/libhalide_hexagon_host.so \
  $(HEXAGON_RUNTIME_LIBS_DIR)/arm-64-android/libhalide_hexagon_host.so \
  $(HEXAGON_RUNTIME_LIBS_DIR)/host/libhalide_hexagon_host.so \
  $(HEXAGON_RUNTIME_LIBS_DIR)/v60/hexagon_sim_remote \
  $(HEXAGON_RUNTIME_LIBS_DIR)/v60/libhalide_hexagon_remote_skel.so \
  $(HEXAGON_RUNTIME_LIBS_DIR)/v60/signed_by_debug/libhalide_hexagon_remote_skel.so

SOURCE_FILES = \
  AddImageChecks.cpp \
  AddParameterChecks.cpp \
  AlignLoads.cpp \
  AllocationBoundsInference.cpp \
  ApplySplit.cpp \
  AssociativeOpsTable.cpp \
  Associativity.cpp \
  AutoSchedule.cpp \
  AutoScheduleUtils.cpp \
  BoundaryConditions.cpp \
  Bounds.cpp \
  BoundsInference.cpp \
  BoundSmallAllocations.cpp \
  Buffer.cpp \
  Closure.cpp \
  CodeGen_ARM.cpp \
  CodeGen_C.cpp \
  CodeGen_GPU_Dev.cpp \
  CodeGen_GPU_Host.cpp \
  CodeGen_Hexagon.cpp \
  CodeGen_Internal.cpp \
  CodeGen_LLVM.cpp \
  CodeGen_MIPS.cpp \
  CodeGen_OpenCL_Dev.cpp \
  CodeGen_Metal_Dev.cpp \
  CodeGen_OpenGL_Dev.cpp \
  CodeGen_OpenGLCompute_Dev.cpp \
  CodeGen_Posix.cpp \
  CodeGen_PowerPC.cpp \
  CodeGen_PTX_Dev.cpp \
  CodeGen_X86.cpp \
  CPlusPlusMangle.cpp \
  CSE.cpp \
  CanonicalizeGPUVars.cpp \
  Debug.cpp \
  DebugArguments.cpp \
  DebugToFile.cpp \
  Definition.cpp \
  Deinterleave.cpp \
  DeviceArgument.cpp \
  DeviceInterface.cpp \
  Dimension.cpp \
  EarlyFree.cpp \
  Elf.cpp \
  EliminateBoolVectors.cpp \
  Error.cpp \
  FastIntegerDivide.cpp \
  FindCalls.cpp \
  Float16.cpp \
  Func.cpp \
  Function.cpp \
  FuseGPUThreadLoops.cpp \
  FuzzFloatStores.cpp \
  Generator.cpp \
  HexagonOffload.cpp \
  HexagonOptimize.cpp \
  ImageParam.cpp \
  InferArguments.cpp \
  InjectHostDevBufferCopies.cpp \
  InjectOpenGLIntrinsics.cpp \
  Inline.cpp \
  InlineReductions.cpp \
  IntegerDivisionTable.cpp \
  Interval.cpp \
  Introspection.cpp \
  IR.cpp \
  IREquality.cpp \
  IRMatch.cpp \
  IRMutator.cpp \
  IROperator.cpp \
  IRPrinter.cpp \
  IRVisitor.cpp \
  JITModule.cpp \
  Lerp.cpp \
  LICM.cpp \
  LLVM_Output.cpp \
  LLVM_Runtime_Linker.cpp \
  LoopCarry.cpp \
  Lower.cpp \
  MatlabWrapper.cpp \
  Memoization.cpp \
  Module.cpp \
  ModulusRemainder.cpp \
  Monotonic.cpp \
  ObjectInstanceRegistry.cpp \
  OutputImageParam.cpp \
  ParallelRVar.cpp \
  ParamMap.cpp \
  Parameter.cpp \
  PartitionLoops.cpp \
  Pipeline.cpp \
  Prefetch.cpp \
  PrintLoopNest.cpp \
  Profiling.cpp \
  Qualify.cpp \
  Random.cpp \
  RDom.cpp \
  RealizationOrder.cpp \
  Reduction.cpp \
  RegionCosts.cpp \
  RemoveDeadAllocations.cpp \
  RemoveTrivialForLoops.cpp \
  RemoveUndef.cpp \
  Schedule.cpp \
  ScheduleFunctions.cpp \
  SelectGPUAPI.cpp \
  Simplify.cpp \
  SimplifySpecializations.cpp \
  SkipStages.cpp \
  SlidingWindow.cpp \
  Solve.cpp \
  SplitTuples.cpp \
  StmtToHtml.cpp \
  StorageFlattening.cpp \
  StorageFolding.cpp \
  StrictifyFloat.cpp \
  Substitute.cpp \
  Target.cpp \
  Tracing.cpp \
  TrimNoOps.cpp \
  Tuple.cpp \
  Type.cpp \
  UnifyDuplicateLets.cpp \
  UniquifyVariableNames.cpp \
  UnpackBuffers.cpp \
  UnrollLoops.cpp \
  Util.cpp \
  Var.cpp \
  VaryingAttributes.cpp \
  VectorizeLoops.cpp \
  WrapCalls.cpp \
  WrapExternStages.cpp

# The externally-visible header files that go into making Halide.h. Don't include anything here that includes llvm headers.
HEADER_FILES = \
  AddImageChecks.h \
  AddParameterChecks.h \
  AlignLoads.h \
  AllocationBoundsInference.h \
  ApplySplit.h \
  Argument.h \
  AssociativeOpsTable.h \
  Associativity.h \
  AutoSchedule.h \
  AutoScheduleUtils.h \
  BoundaryConditions.h \
  Bounds.h \
  BoundsInference.h \
  BoundSmallAllocations.h \
  Buffer.h \
  Closure.h \
  CodeGen_ARM.h \
  CodeGen_C.h \
  CodeGen_GPU_Dev.h \
  CodeGen_GPU_Host.h \
  CodeGen_LLVM.h \
  CodeGen_MIPS.h \
  CodeGen_OpenCL_Dev.h \
  CodeGen_Metal_Dev.h \
  CodeGen_OpenGL_Dev.h \
  CodeGen_OpenGLCompute_Dev.h \
  CodeGen_Posix.h \
  CodeGen_PowerPC.h \
  CodeGen_PTX_Dev.h \
  CodeGen_X86.h \
  ConciseCasts.h \
  CPlusPlusMangle.h \
  CSE.h \
  CanonicalizeGPUVars.h \
  Debug.h \
  DebugArguments.h \
  DebugToFile.h \
  Definition.h \
  Deinterleave.h \
  DeviceArgument.h \
  DeviceInterface.h \
  Dimension.h \
  EarlyFree.h \
  Elf.h \
  EliminateBoolVectors.h \
  Error.h \
  Expr.h \
  ExprUsesVar.h \
  Extern.h \
  FastIntegerDivide.h \
  FindCalls.h \
  Float16.h \
  Func.h \
  Function.h \
  FunctionPtr.h \
  FuseGPUThreadLoops.h \
  FuzzFloatStores.h \
  Generator.h \
  HexagonOffload.h \
  HexagonOptimize.h \
  runtime/HalideRuntime.h \
  runtime/HalideBuffer.h \
  ImageParam.h \
  InferArguments.h \
  InjectHostDevBufferCopies.h \
  InjectOpenGLIntrinsics.h \
  Inline.h \
  InlineReductions.h \
  IntegerDivisionTable.h \
  Interval.h \
  Introspection.h \
  IntrusivePtr.h \
  IREquality.h \
  IR.h \
  IRMatch.h \
  IRMutator.h \
  IROperator.h \
  IRPrinter.h \
  IRVisitor.h \
  JITModule.h \
  Lambda.h \
  Lerp.h \
  LICM.h \
  LLVM_Output.h \
  LLVM_Runtime_Linker.h \
  LoopCarry.h \
  Lower.h \
  MainPage.h \
  MatlabWrapper.h \
  Memoization.h \
  Module.h \
  ModulusRemainder.h \
  Monotonic.h \
  ObjectInstanceRegistry.h \
  Outputs.h \
  OutputImageParam.h \
  ParallelRVar.h \
  Param.h \
  ParamMap.h \
  Parameter.h \
  PartitionLoops.h \
  Pipeline.h \
  Prefetch.h \
  Profiling.h \
  Qualify.h \
  Random.h \
  RealizationOrder.h \
  RDom.h \
  Reduction.h \
  RegionCosts.h \
  RemoveDeadAllocations.h \
  RemoveTrivialForLoops.h \
  RemoveUndef.h \
  Schedule.h \
  ScheduleFunctions.h \
  Scope.h \
  SelectGPUAPI.h \
  Simplify.h \
  SimplifySpecializations.h \
  SkipStages.h \
  SlidingWindow.h \
  Solve.h \
  SplitTuples.h \
  StmtToHtml.h \
  StorageFlattening.h \
  StorageFolding.h \
  StrictifyFloat.h \
  Substitute.h \
  Target.h \
  ThreadPool.h \
  Tracing.h \
  TrimNoOps.h \
  Tuple.h \
  Type.h \
  UnifyDuplicateLets.h \
  UniquifyVariableNames.h \
  UnpackBuffers.h \
  UnrollLoops.h \
  Util.h \
  Var.h \
  VaryingAttributes.h \
  VectorizeLoops.h \
  WrapCalls.h \
  WrapExternStages.h

OBJECTS = $(SOURCE_FILES:%.cpp=$(BUILD_DIR)/%.o)
HEADERS = $(HEADER_FILES:%.h=$(SRC_DIR)/%.h)

RUNTIME_CPP_COMPONENTS = \
  aarch64_cpu_features \
  alignment_128 \
  alignment_32 \
  android_clock \
  android_host_cpu_count \
  android_io \
  android_opengl_context \
  android_tempfile \
  arm_cpu_features \
  buffer_t \
  cache \
  can_use_target \
  cuda \
  destructors \
  device_interface \
  errors \
  fake_thread_pool \
  float16_t \
  gcd_thread_pool \
  gpu_device_selection \
  hexagon_cpu_features \
  hexagon_host \
  ios_io \
  linux_clock \
  linux_host_cpu_count \
  linux_opengl_context \
  matlab \
  metadata \
  metal \
  metal_objc_arm \
  metal_objc_x86 \
  mingw_math \
  mips_cpu_features \
  module_aot_ref_count \
  module_jit_ref_count \
  msan \
  msan_stubs \
  old_buffer_t \
  opencl \
  opengl \
  openglcompute \
  osx_clock \
  osx_get_symbol \
  osx_host_cpu_count \
  osx_opengl_context \
  posix_allocator \
  posix_clock \
  posix_error_handler \
  posix_get_symbol \
  posix_io \
  posix_print \
  posix_tempfile \
  posix_threads \
  powerpc_cpu_features \
  prefetch \
  profiler \
  profiler_inlined \
  qurt_allocator \
  qurt_hvx \
  qurt_init_fini \
  qurt_thread_pool \
  runtime_api \
  ssp \
  thread_pool \
  to_string \
  tracing \
  windows_clock \
  windows_cuda \
  windows_get_symbol \
  windows_io \
  windows_opencl \
  windows_tempfile \
  windows_threads \
  write_debug_image \
  x86_cpu_features

RUNTIME_LL_COMPONENTS = \
  aarch64 \
  arm \
  arm_no_neon \
  hvx_64 \
  hvx_128 \
  mips \
  posix_math \
  powerpc \
  ptx_dev \
  win32_math \
  x86 \
  x86_avx \
  x86_avx2 \
  x86_sse41

RUNTIME_EXPORTED_INCLUDES = $(INCLUDE_DIR)/HalideRuntime.h \
                            $(INCLUDE_DIR)/HalideRuntimeCuda.h \
                            $(INCLUDE_DIR)/HalideRuntimeHexagonHost.h \
                            $(INCLUDE_DIR)/HalideRuntimeOpenCL.h \
                            $(INCLUDE_DIR)/HalideRuntimeOpenGL.h \
                            $(INCLUDE_DIR)/HalideRuntimeOpenGLCompute.h \
                            $(INCLUDE_DIR)/HalideRuntimeMetal.h	\
                            $(INCLUDE_DIR)/HalideRuntimeQurt.h \
                            $(INCLUDE_DIR)/HalideBuffer.h

INITIAL_MODULES = $(RUNTIME_CPP_COMPONENTS:%=$(BUILD_DIR)/initmod.%_32.o) \
                  $(RUNTIME_CPP_COMPONENTS:%=$(BUILD_DIR)/initmod.%_64.o) \
                  $(RUNTIME_CPP_COMPONENTS:%=$(BUILD_DIR)/initmod.%_32_debug.o) \
                  $(RUNTIME_CPP_COMPONENTS:%=$(BUILD_DIR)/initmod.%_64_debug.o) \
                  $(RUNTIME_EXPORTED_INCLUDES:$(INCLUDE_DIR)/%.h=$(BUILD_DIR)/initmod.%_h.o) \
                  $(BUILD_DIR)/initmod.inlined_c.o \
                  $(RUNTIME_LL_COMPONENTS:%=$(BUILD_DIR)/initmod.%_ll.o) \
                  $(PTX_DEVICE_INITIAL_MODULES:libdevice.%.bc=$(BUILD_DIR)/initmod_ptx.%_ll.o)

# Add the Hexagon simulator to the rpath on Linux. (Not supported elsewhere, so no else cases.)
ifeq ($(UNAME), Linux)
ifneq (,$(WITH_HEXAGON))
ifneq (,$(HL_HEXAGON_TOOLS))
TEST_LD_FLAGS += -Wl,--rpath=$(ROOT_DIR)/src/runtime/hexagon_remote/bin/host
TEST_LD_FLAGS += -Wl,--rpath=$(HL_HEXAGON_TOOLS)/lib/iss
endif
endif
endif

.PHONY: all
all: $(LIB_DIR)/libHalide.a $(BIN_DIR)/libHalide.$(SHARED_EXT) $(INCLUDE_DIR)/Halide.h $(RUNTIME_EXPORTED_INCLUDES) test_internal

$(BUILD_DIR)/llvm_objects/list: $(OBJECTS) $(INITIAL_MODULES)
	# Determine the relevant object files from llvm with a dummy
	# compilation. Passing -t to the linker gets it to list which
	# object files in which archives it uses to resolve
	# symbols. We only care about the libLLVM ones.
	@mkdir -p $(@D)
	$(CXX) -o /dev/null -shared $(OBJECTS) $(INITIAL_MODULES) -Wl,-t $(LLVM_STATIC_LIBS) $(COMMON_LD_FLAGS) | egrep "libLLVM" > $(BUILD_DIR)/llvm_objects/list.new
	# if the list has changed since the previous build, or there
	# is no list from a previous build, then delete any old object
	# files and re-extract the required object files
	cd $(BUILD_DIR)/llvm_objects; \
	if cmp -s list.new list; \
	then \
	echo "No changes in LLVM deps"; \
	touch list; \
	else \
	rm -f llvm_*.o*; \
	cat list.new | sed = | sed "N;s/[()]/ /g;s/\n /\n/;s/\([0-9]*\)\n\([^ ]*\) \([^ ]*\)/ar x \2 \3; mv \3 llvm_\1_\3/" | bash -; \
	mv list.new list; \
	fi

$(LIB_DIR)/libHalide.a: $(OBJECTS) $(INITIAL_MODULES) $(BUILD_DIR)/llvm_objects/list
	# Archive together all the halide and llvm object files
	@mkdir -p $(@D)
	@rm -f $(LIB_DIR)/libHalide.a
	# ar breaks on MinGW with all objects at the same time.
	echo $(OBJECTS) $(INITIAL_MODULES) $(BUILD_DIR)/llvm_objects/llvm_*.o* | xargs -n200 ar q $(LIB_DIR)/libHalide.a
	ranlib $(LIB_DIR)/libHalide.a

$(BIN_DIR)/libHalide.$(SHARED_EXT): $(OBJECTS) $(INITIAL_MODULES)
	@mkdir -p $(@D)
	$(CXX) -shared $(OBJECTS) $(INITIAL_MODULES) $(LLVM_STATIC_LIBS) $(LLVM_LD_FLAGS) $(COMMON_LD_FLAGS) -o $(BIN_DIR)/libHalide.$(SHARED_EXT)
ifeq ($(UNAME), Darwin)
	install_name_tool -id $(CURDIR)/$(BIN_DIR)/libHalide.$(SHARED_EXT) $(BIN_DIR)/libHalide.$(SHARED_EXT)
endif

$(INCLUDE_DIR)/Halide.h: $(HEADERS) $(SRC_DIR)/HalideFooter.h $(BIN_DIR)/build_halide_h
	@mkdir -p $(@D)
	$(BIN_DIR)/build_halide_h $(HEADERS) $(SRC_DIR)/HalideFooter.h > $(INCLUDE_DIR)/Halide.h
	# Also generate a precompiled version in the same folder so that anything compiled with a compatible set of flags can use it
	$(CXX) -std=c++11 $(TEST_CXX_FLAGS) -I$(ROOT_DIR) $(OPTIMIZE) -x c++-header $(INCLUDE_DIR)/Halide.h -o $(INCLUDE_DIR)/Halide.h.gch

$(INCLUDE_DIR)/HalideRuntime%: $(SRC_DIR)/runtime/HalideRuntime%
	echo Copying $<
	@mkdir -p $(@D)
	cp $< $(INCLUDE_DIR)/

$(INCLUDE_DIR)/HalideBuffer.h: $(SRC_DIR)/runtime/HalideBuffer.h
	echo Copying $<
	@mkdir -p $(@D)
	cp $< $(INCLUDE_DIR)/

$(BIN_DIR)/build_halide_h: $(ROOT_DIR)/tools/build_halide_h.cpp
	@-mkdir -p $(@D)
	$(CXX) $< -o $@

-include $(OBJECTS:.o=.d)
-include $(INITIAL_MODULES:.o=.d)

# Compile generic 32- or 64-bit code
# (The 'nacl' is a red herring. This is just a generic 32-bit little-endian target.)
RUNTIME_TRIPLE_32 = "le32-unknown-nacl-unknown"
RUNTIME_TRIPLE_64 = "le64-unknown-unknown-unknown"

# win32 is tied to x86 due to the use of the __stdcall calling convention
RUNTIME_TRIPLE_WIN_32 = "i386-unknown-unknown-unknown"

RUNTIME_CXX_FLAGS = -O3 -fno-vectorize -ffreestanding -fno-blocks -fno-exceptions -fno-unwind-tables
$(BUILD_DIR)/initmod.%_64.ll: $(SRC_DIR)/runtime/%.cpp $(BUILD_DIR)/clang_ok
	@mkdir -p $(@D)
	$(CLANG) $(CXX_WARNING_FLAGS) $(RUNTIME_CXX_FLAGS) -m64 -target $(RUNTIME_TRIPLE_64) -DCOMPILING_HALIDE_RUNTIME -DBITS_64 -emit-llvm -S $(SRC_DIR)/runtime/$*.cpp -o $@ -MMD -MP -MF $(BUILD_DIR)/initmod.$*_64.d

$(BUILD_DIR)/initmod.windows_%_32.ll: $(SRC_DIR)/runtime/windows_%.cpp $(BUILD_DIR)/clang_ok
	@mkdir -p $(@D)
	$(CLANG) $(CXX_WARNING_FLAGS) $(RUNTIME_CXX_FLAGS) -m32 -target $(RUNTIME_TRIPLE_WIN_32) -DCOMPILING_HALIDE_RUNTIME -DBITS_32 -emit-llvm -S $(SRC_DIR)/runtime/windows_$*.cpp -o $@ -MMD -MP -MF $(BUILD_DIR)/initmod.windows_$*_32.d

$(BUILD_DIR)/initmod.%_32.ll: $(SRC_DIR)/runtime/%.cpp $(BUILD_DIR)/clang_ok
	@mkdir -p $(@D)
	$(CLANG) $(CXX_WARNING_FLAGS) $(RUNTIME_CXX_FLAGS) -m32 -target $(RUNTIME_TRIPLE_32) -DCOMPILING_HALIDE_RUNTIME -DBITS_32 -emit-llvm -S $(SRC_DIR)/runtime/$*.cpp -o $@ -MMD -MP -MF $(BUILD_DIR)/initmod.$*_32.d

$(BUILD_DIR)/initmod.%_64_debug.ll: $(SRC_DIR)/runtime/%.cpp $(BUILD_DIR)/clang_ok
	@mkdir -p $(@D)
	$(CLANG) $(CXX_WARNING_FLAGS) -g -DDEBUG_RUNTIME $(RUNTIME_CXX_FLAGS) -m64 -target  $(RUNTIME_TRIPLE_64) -DCOMPILING_HALIDE_RUNTIME -DBITS_64 -emit-llvm -S $(SRC_DIR)/runtime/$*.cpp -o $@ -MMD -MP -MF $(BUILD_DIR)/initmod.$*_64_debug.d

$(BUILD_DIR)/initmod.windows_%_32_debug.ll: $(SRC_DIR)/runtime/windows_%.cpp $(BUILD_DIR)/clang_ok
	@mkdir -p $(@D)
	$(CLANG) $(CXX_WARNING_FLAGS) -g -DDEBUG_RUNTIME $(RUNTIME_CXX_FLAGS) -m32 -target $(RUNTIME_TRIPLE_WIN_32) -DCOMPILING_HALIDE_RUNTIME -DBITS_32 -emit-llvm -S $(SRC_DIR)/runtime/windows_$*.cpp -o $@ -MMD -MP -MF $(BUILD_DIR)/initmod.windows_$*_32_debug.d

$(BUILD_DIR)/initmod.%_32_debug.ll: $(SRC_DIR)/runtime/%.cpp $(BUILD_DIR)/clang_ok
	@mkdir -p $(@D)
	$(CLANG) $(CXX_WARNING_FLAGS) -g -DDEBUG_RUNTIME -O3 $(RUNTIME_CXX_FLAGS) -m32 -target $(RUNTIME_TRIPLE_32) -DCOMPILING_HALIDE_RUNTIME -DBITS_32 -emit-llvm -S $(SRC_DIR)/runtime/$*.cpp -o $@ -MMD -MP -MF $(BUILD_DIR)/initmod.$*_32_debug.d

$(BUILD_DIR)/initmod.%_ll.ll: $(SRC_DIR)/runtime/%.ll
	@mkdir -p $(@D)
	cp $(SRC_DIR)/runtime/$*.ll $(BUILD_DIR)/initmod.$*_ll.ll

$(BUILD_DIR)/initmod.%.bc: $(BUILD_DIR)/initmod.%.ll $(BUILD_DIR)/llvm_ok
	$(LLVM_AS) $(BUILD_DIR)/initmod.$*.ll -o $(BUILD_DIR)/initmod.$*.bc

$(BUILD_DIR)/initmod.%.cpp: $(BIN_DIR)/binary2cpp $(BUILD_DIR)/initmod.%.bc
	./$(BIN_DIR)/binary2cpp halide_internal_initmod_$* < $(BUILD_DIR)/initmod.$*.bc > $@

$(BUILD_DIR)/initmod.%_h.cpp: $(BIN_DIR)/binary2cpp $(SRC_DIR)/runtime/%.h
	./$(BIN_DIR)/binary2cpp halide_internal_runtime_header_$*_h < $(SRC_DIR)/runtime/$*.h > $@

# Any c in the runtime that must be inlined needs to be copy-pasted into the output for the C backend.
$(BUILD_DIR)/initmod.inlined_c.cpp: $(BIN_DIR)/binary2cpp $(SRC_DIR)/runtime/buffer_t.cpp
	./$(BIN_DIR)/binary2cpp halide_internal_initmod_inlined_c < $(SRC_DIR)/runtime/buffer_t.cpp > $@

$(BUILD_DIR)/initmod_ptx.%_ll.cpp: $(BIN_DIR)/binary2cpp $(SRC_DIR)/runtime/nvidia_libdevice_bitcode/libdevice.%.bc
	./$(BIN_DIR)/binary2cpp halide_internal_initmod_ptx_$(basename $*)_ll < $(SRC_DIR)/runtime/nvidia_libdevice_bitcode/libdevice.$*.bc > $@

$(BIN_DIR)/binary2cpp: $(ROOT_DIR)/tools/binary2cpp.cpp
	@mkdir -p $(@D)
	$(CXX) $< -o $@

$(BUILD_DIR)/initmod_ptx.%_ll.o: $(BUILD_DIR)/initmod_ptx.%_ll.cpp
	$(CXX) -c $< -o $@ -MMD -MP -MF $(BUILD_DIR)/$*.d -MT $(BUILD_DIR)/$*.o

$(BUILD_DIR)/initmod.%.o: $(BUILD_DIR)/initmod.%.cpp
	$(CXX) -c $< -o $@ -MMD -MP -MF $(BUILD_DIR)/$*.d -MT $(BUILD_DIR)/$*.o

$(BUILD_DIR)/%.o: $(SRC_DIR)/%.cpp $(SRC_DIR)/%.h $(BUILD_DIR)/llvm_ok
	@mkdir -p $(@D)
	$(CXX) $(CXX_FLAGS) -c $< -o $@ -MMD -MP -MF $(BUILD_DIR)/$*.d -MT $(BUILD_DIR)/$*.o

.PHONY: clean
clean:
	rm -rf $(LIB_DIR)
	rm -rf $(BIN_DIR)
	rm -rf $(BUILD_DIR)
	rm -rf $(TMP_DIR)
	rm -rf $(FILTERS_DIR)
	rm -rf $(INCLUDE_DIR)
	rm -rf $(DOC_DIR)
	rm -rf $(DISTRIB_DIR)

.SECONDARY:

CORRECTNESS_TESTS = $(shell ls $(ROOT_DIR)/test/correctness/*.cpp) $(shell ls $(ROOT_DIR)/test/correctness/*.c)
PERFORMANCE_TESTS = $(shell ls $(ROOT_DIR)/test/performance/*.cpp)
ERROR_TESTS = $(shell ls $(ROOT_DIR)/test/error/*.cpp)
WARNING_TESTS = $(shell ls $(ROOT_DIR)/test/warning/*.cpp)
OPENGL_TESTS := $(shell ls $(ROOT_DIR)/test/opengl/*.cpp)
GENERATOR_EXTERNAL_TESTS := $(shell ls $(ROOT_DIR)/test/generator/*test.cpp)
GENERATOR_EXTERNAL_TEST_GENERATOR := $(shell ls $(ROOT_DIR)/test/generator/*_generator.cpp)
TUTORIALS = $(filter-out %_generate.cpp, $(shell ls $(ROOT_DIR)/tutorial/*.cpp))
AUTO_SCHEDULE_TESTS = $(shell ls $(ROOT_DIR)/test/auto_schedule/*.cpp)

-include $(OPENGL_TESTS:$(ROOT_DIR)/test/opengl/%.cpp=$(BUILD_DIR)/test_opengl_%.d)

test_correctness: $(CORRECTNESS_TESTS:$(ROOT_DIR)/test/correctness/%.cpp=correctness_%) $(CORRECTNESS_TESTS:$(ROOT_DIR)/test/correctness/%.c=correctness_%)
test_performance: $(PERFORMANCE_TESTS:$(ROOT_DIR)/test/performance/%.cpp=performance_%)
test_error: $(ERROR_TESTS:$(ROOT_DIR)/test/error/%.cpp=error_%)
test_warning: $(WARNING_TESTS:$(ROOT_DIR)/test/warning/%.cpp=warning_%)
test_tutorial: $(TUTORIALS:$(ROOT_DIR)/tutorial/%.cpp=tutorial_%)
test_valgrind: $(CORRECTNESS_TESTS:$(ROOT_DIR)/test/correctness/%.cpp=valgrind_%)
test_avx512: $(CORRECTNESS_TESTS:$(ROOT_DIR)/test/correctness/%.cpp=avx512_%)
test_opengl: $(OPENGL_TESTS:$(ROOT_DIR)/test/opengl/%.cpp=opengl_%)
test_auto_schedule: $(AUTO_SCHEDULE_TESTS:$(ROOT_DIR)/test/auto_schedule/%.cpp=auto_schedule_%)

# There are three types of tests for generators:
# 1) Externally-written aot-based tests
# 1) Externally-written aot-based tests (compiled using C++ backend)
# 2) Externally-written JIT-based tests
GENERATOR_AOT_TESTS = $(GENERATOR_EXTERNAL_TESTS:$(ROOT_DIR)/test/generator/%_aottest.cpp=generator_aot_%)
GENERATOR_AOTCPP_TESTS = $(GENERATOR_EXTERNAL_TESTS:$(ROOT_DIR)/test/generator/%_aottest.cpp=generator_aotcpp_%)
GENERATOR_JIT_TESTS = $(GENERATOR_EXTERNAL_TESTS:$(ROOT_DIR)/test/generator/%_jittest.cpp=generator_jit_%)

# multitarget test doesn't make any sense for the CPP backend; just skip it.
GENERATOR_AOTCPP_TESTS := $(filter-out generator_aotcpp_multitarget,$(GENERATOR_AOTCPP_TESTS))

# Note that many of the AOT-CPP tests are broken right now;
# remove AOT-CPP tests that don't (yet) work for C++ backend
# (each tagged with the *known* blocking issue(s))

# https://github.com/halide/Halide/issues/2084 (only if opencl enabled)
GENERATOR_AOTCPP_TESTS := $(filter-out generator_aotcpp_acquire_release,$(GENERATOR_AOTCPP_TESTS))

# https://github.com/halide/Halide/issues/2084 (only if opencl enabled)
GENERATOR_AOTCPP_TESTS := $(filter-out generator_aotcpp_define_extern_opencl,$(GENERATOR_AOTCPP_TESTS))

# https://github.com/halide/Halide/issues/2084 (only if opencl enabled)
GENERATOR_AOTCPP_TESTS := $(filter-out generator_aotcpp_gpu_object_lifetime,$(GENERATOR_AOTCPP_TESTS))

# https://github.com/halide/Halide/issues/2084 (only if opencl enabled)
GENERATOR_AOTCPP_TESTS := $(filter-out generator_aotcpp_gpu_only,$(GENERATOR_AOTCPP_TESTS))

# https://github.com/halide/Halide/issues/2084 (only if opencl enabled))
GENERATOR_AOTCPP_TESTS := $(filter-out generator_aotcpp_cleanup_on_error,$(GENERATOR_AOTCPP_TESTS))

# https://github.com/halide/Halide/issues/2084 (only if opencl enabled)
GENERATOR_AOTCPP_TESTS := $(filter-out generator_aotcpp_old_buffer_t,$(GENERATOR_AOTCPP_TESTS))

# https://github.com/halide/Halide/issues/2084 (only if opencl enabled)
GENERATOR_AOTCPP_TESTS := $(filter-out generator_aotcpp_buffer_copy,$(GENERATOR_AOTCPP_TESTS))

# https://github.com/halide/Halide/issues/2071
GENERATOR_AOTCPP_TESTS := $(filter-out generator_aotcpp_user_context,$(GENERATOR_AOTCPP_TESTS))

# https://github.com/halide/Halide/issues/2071
GENERATOR_AOTCPP_TESTS := $(filter-out generator_aotcpp_argvcall,$(GENERATOR_AOTCPP_TESTS))

# https://github.com/halide/Halide/issues/2071
GENERATOR_AOTCPP_TESTS := $(filter-out generator_aotcpp_metadata_tester,$(GENERATOR_AOTCPP_TESTS))

# https://github.com/halide/Halide/issues/2071
GENERATOR_AOTCPP_TESTS := $(filter-out generator_aotcpp_cxx_mangling,$(GENERATOR_AOTCPP_TESTS))

# https://github.com/halide/Halide/issues/2075
GENERATOR_AOTCPP_TESTS := $(filter-out generator_aotcpp_msan,$(GENERATOR_AOTCPP_TESTS))

# https://github.com/halide/Halide/issues/2075
GENERATOR_AOTCPP_TESTS := $(filter-out generator_aotcpp_memory_profiler_mandelbrot,$(GENERATOR_AOTCPP_TESTS))

# https://github.com/halide/Halide/issues/2082
GENERATOR_AOTCPP_TESTS := $(filter-out generator_aotcpp_matlab,$(GENERATOR_AOTCPP_TESTS))

test_aotcpp_generator: $(GENERATOR_AOTCPP_TESTS)

# This is just a test to ensure than RunGen builds and links for a critical mass of Generators;
# not all will work directly (e.g. due to missing define_externs at link time), so we blacklist
# those known to be broken for plausible reasons.
GENERATOR_BUILD_RUNGEN_TESTS = $(GENERATOR_EXTERNAL_TEST_GENERATOR:$(ROOT_DIR)/test/generator/%_generator.cpp=$(FILTERS_DIR)/%.rungen)
GENERATOR_BUILD_RUNGEN_TESTS := $(filter-out $(FILTERS_DIR)/cxx_mangling_define_extern.rungen,$(GENERATOR_BUILD_RUNGEN_TESTS))
GENERATOR_BUILD_RUNGEN_TESTS := $(filter-out $(FILTERS_DIR)/define_extern_opencl.rungen,$(GENERATOR_BUILD_RUNGEN_TESTS))
GENERATOR_BUILD_RUNGEN_TESTS := $(filter-out $(FILTERS_DIR)/matlab.rungen,$(GENERATOR_BUILD_RUNGEN_TESTS))
GENERATOR_BUILD_RUNGEN_TESTS := $(filter-out $(FILTERS_DIR)/msan.rungen,$(GENERATOR_BUILD_RUNGEN_TESTS))
GENERATOR_BUILD_RUNGEN_TESTS := $(filter-out $(FILTERS_DIR)/multitarget.rungen,$(GENERATOR_BUILD_RUNGEN_TESTS))
GENERATOR_BUILD_RUNGEN_TESTS := $(filter-out $(FILTERS_DIR)/nested_externs.rungen,$(GENERATOR_BUILD_RUNGEN_TESTS))
GENERATOR_BUILD_RUNGEN_TESTS := $(filter-out $(FILTERS_DIR)/old_buffer_t.rungen,$(GENERATOR_BUILD_RUNGEN_TESTS))
GENERATOR_BUILD_RUNGEN_TESTS := $(filter-out $(FILTERS_DIR)/tiled_blur.rungen,$(GENERATOR_BUILD_RUNGEN_TESTS))
test_rungen: $(GENERATOR_BUILD_RUNGEN_TESTS)

test_generator: $(GENERATOR_AOT_TESTS) $(GENERATOR_AOTCPP_TESTS) $(GENERATOR_JIT_TESTS) $(GENERATOR_BUILD_RUNGEN_TESTS)

# TODO: these are temporary targets added to allow existing buildbot to run without breaking;
# it will be removed after buildbot is updated.
.PHONY: test_errors
test_errors: test_error

.PHONY: test_generators
test_generators: test_generator

.PHONY: test_tutorials
test_tutorials: test_tutorial

.PHONY: test_warnings
test_warnings: test_warning

ALL_TESTS = test_internal test_correctness test_error test_tutorial test_warning test_generator

# These targets perform timings of each test. For most tests this includes Halide JIT compile times, and run times.
# For generator tests they time the compile time only. The times are recorded in CSV files.
time_compilation_correctness: init_time_compilation_correctness $(CORRECTNESS_TESTS:$(ROOT_DIR)/test/correctness/%.cpp=time_compilation_test_%)
time_compilation_performance: init_time_compilation_performance $(PERFORMANCE_TESTS:$(ROOT_DIR)/test/performance/%.cpp=time_compilation_performance_%)
time_compilation_opengl: init_time_compilation_opengl $(OPENGL_TESTS:$(ROOT_DIR)/test/opengl/%.cpp=time_compilation_opengl_%)
time_compilation_generator: init_time_compilation_generator $(GENERATOR_TESTS:$(ROOT_DIR)/test/generator/%_aottest.cpp=time_compilation_generator_%)

init_time_compilation_%:
	echo "TEST,User (s),System (s),Real" > $(@:init_time_compilation_%=compile_times_%.csv)

TIME_COMPILATION ?= /usr/bin/time -a -f "$@,%U,%S,%E" -o

run_tests: $(ALL_TESTS)
	make -f $(THIS_MAKEFILE) test_performance test_auto_schedule

build_tests: $(CORRECTNESS_TESTS:$(ROOT_DIR)/test/correctness/%.cpp=$(BIN_DIR)/correctness_%) \
	$(PERFORMANCE_TESTS:$(ROOT_DIR)/test/performance/%.cpp=$(BIN_DIR)/performance_%) \
	$(ERROR_TESTS:$(ROOT_DIR)/test/error/%.cpp=$(BIN_DIR)/error_%) \
	$(WARNING_TESTS:$(ROOT_DIR)/test/warning/%.cpp=$(BIN_DIR)/warning_%) \
	$(OPENGL_TESTS:$(ROOT_DIR)/test/opengl/%.cpp=$(BIN_DIR)/opengl_%) \
	$(GENERATOR_EXTERNAL_TESTS:$(ROOT_DIR)/test/generator/%_aottest.cpp=$(BIN_DIR)/$(TARGET)/generator_aot_%) \
	$(GENERATOR_EXTERNAL_TESTS:$(ROOT_DIR)/test/generator/%_jittest.cpp=$(BIN_DIR)/generator_jit_%) \
	$(AUTO_SCHEDULE_TESTS:$(ROOT_DIR)/test/auto_schedule/%.cpp=$(BIN_DIR)/auto_schedule_%)

clean_generator:
	rm -rf $(BIN_DIR)/*.generator
	rm -rf $(BIN_DIR)/*/runtime.a
	rm -rf $(FILTERS_DIR)
	rm -rf $(BIN_DIR)/*/generator_*
	rm -rf $(BUILD_DIR)/*_generator.o
	rm -f $(BUILD_DIR)/GenGen.o
	rm -f $(BUILD_DIR)/RunGen.o

time_compilation_tests: time_compilation_correctness time_compilation_performance time_compilation_generator

LIBHALIDE_DEPS ?= $(BIN_DIR)/libHalide.$(SHARED_EXT) $(INCLUDE_DIR)/Halide.h

$(BUILD_DIR)/GenGen.o: $(ROOT_DIR)/tools/GenGen.cpp $(INCLUDE_DIR)/Halide.h
	@mkdir -p $(@D)
	$(CXX) -c $< $(TEST_CXX_FLAGS) -I$(INCLUDE_DIR) -o $@

# Make an empty generator for generating runtimes.
$(BIN_DIR)/runtime.generator: $(BUILD_DIR)/GenGen.o $(BIN_DIR)/libHalide.$(SHARED_EXT)
	@mkdir -p $(@D)
	$(CXX) $< $(TEST_LD_FLAGS) -o $@

# Generate a standalone runtime for a given target string
$(BIN_DIR)/%/runtime.a: $(BIN_DIR)/runtime.generator
	@mkdir -p $(@D)
	$(CURDIR)/$< -r runtime -o $(CURDIR)/$(BIN_DIR)/$* target=$*

$(BIN_DIR)/test_internal: $(ROOT_DIR)/test/internal.cpp $(BIN_DIR)/libHalide.$(SHARED_EXT)
	@mkdir -p $(@D)
	$(CXX) $(TEST_CXX_FLAGS) $< -I$(SRC_DIR) $(TEST_LD_FLAGS) -o $@

# Correctness test that link against libHalide
$(BIN_DIR)/correctness_%: $(ROOT_DIR)/test/correctness/%.cpp $(BIN_DIR)/libHalide.$(SHARED_EXT) $(INCLUDE_DIR)/Halide.h $(RUNTIME_EXPORTED_INCLUDES)
	@mkdir -p $(@D)
	$(CXX) $(TEST_CXX_FLAGS) -I$(ROOT_DIR) $(OPTIMIZE_FOR_BUILD_TIME) $< -I$(INCLUDE_DIR) $(TEST_LD_FLAGS) -o $@

# Correctness tests that do NOT link against libHalide
$(BIN_DIR)/correctness_plain_c_includes: $(ROOT_DIR)/test/correctness/plain_c_includes.c $(RUNTIME_EXPORTED_INCLUDES)
	$(CXX) -x c -Wall -Werror -I$(ROOT_DIR) $(OPTIMIZE_FOR_BUILD_TIME) $< -I$(ROOT_DIR)/src/runtime -o $@

# Note that this test must *not* link in either libHalide, or a Halide runtime;
# this test should be usable without either. 
$(BIN_DIR)/correctness_halide_buffer: $(ROOT_DIR)/test/correctness/halide_buffer.cpp $(INCLUDE_DIR)/HalideBuffer.h $(RUNTIME_EXPORTED_INCLUDES)
	$(CXX) $(TEST_CXX_FLAGS) $(OPTIMIZE_FOR_BUILD_TIME) $< -I$(INCLUDE_DIR) -o $@

# The image_io test additionally needs to link to libpng and
# libjpeg.
$(BIN_DIR)/correctness_image_io: $(ROOT_DIR)/test/correctness/image_io.cpp $(BIN_DIR)/libHalide.$(SHARED_EXT) $(INCLUDE_DIR)/Halide.h $(RUNTIME_EXPORTED_INCLUDES)
	$(CXX) $(TEST_CXX_FLAGS) $(IMAGE_IO_CXX_FLAGS) -I$(ROOT_DIR) $(OPTIMIZE_FOR_BUILD_TIME) $< -I$(INCLUDE_DIR) $(TEST_LD_FLAGS) $(IMAGE_IO_LIBS) -o $@

$(BIN_DIR)/performance_%: $(ROOT_DIR)/test/performance/%.cpp $(BIN_DIR)/libHalide.$(SHARED_EXT) $(INCLUDE_DIR)/Halide.h
	$(CXX) $(TEST_CXX_FLAGS) $(OPTIMIZE) $< -I$(INCLUDE_DIR) $(TEST_LD_FLAGS) -o $@

# Error tests that link against libHalide
$(BIN_DIR)/error_%: $(ROOT_DIR)/test/error/%.cpp $(BIN_DIR)/libHalide.$(SHARED_EXT) $(INCLUDE_DIR)/Halide.h
	$(CXX) $(TEST_CXX_FLAGS) -I$(ROOT_DIR) $(OPTIMIZE_FOR_BUILD_TIME) $< -I$(INCLUDE_DIR) $(TEST_LD_FLAGS) -o $@

$(BIN_DIR)/warning_%: $(ROOT_DIR)/test/warning/%.cpp $(BIN_DIR)/libHalide.$(SHARED_EXT) $(INCLUDE_DIR)/Halide.h
	$(CXX) $(TEST_CXX_FLAGS) $(OPTIMIZE_FOR_BUILD_TIME) $< -I$(INCLUDE_DIR) $(TEST_LD_FLAGS) -o $@

$(BIN_DIR)/opengl_%: $(ROOT_DIR)/test/opengl/%.cpp $(BIN_DIR)/libHalide.$(SHARED_EXT) $(INCLUDE_DIR)/Halide.h $(INCLUDE_DIR)/HalideRuntime.h $(INCLUDE_DIR)/HalideRuntimeOpenGL.h
	$(CXX) $(TEST_CXX_FLAGS) $(OPTIMIZE_FOR_BUILD_TIME) $< -I$(INCLUDE_DIR) -I$(SRC_DIR) $(TEST_LD_FLAGS) $(OPENGL_LD_FLAGS) -o $@ -MMD -MF $(BUILD_DIR)/test_opengl_$*.d

# Auto schedule tests that link against libHalide
$(BIN_DIR)/auto_schedule_%: $(ROOT_DIR)/test/auto_schedule/%.cpp $(BIN_DIR)/libHalide.$(SHARED_EXT) $(INCLUDE_DIR)/Halide.h
	$(CXX) $(TEST_CXX_FLAGS) $(OPTIMIZE_FOR_BUILD_TIME) $< -I$(INCLUDE_DIR) $(TEST_LD_FLAGS) -o $@

# TODO(srj): this doesn't auto-delete, why not?
.INTERMEDIATE: $(BIN_DIR)/%.generator

# By default, %.generator is produced by building %_generator.cpp
# Note that the rule includes all _generator.cpp files, so that generator with define_extern
# usage can just add deps later.
$(BUILD_DIR)/%_generator.o: $(ROOT_DIR)/test/generator/%_generator.cpp $(INCLUDE_DIR)/Halide.h
	@mkdir -p $(@D)
	$(CXX) $(TEST_CXX_FLAGS) -I$(INCLUDE_DIR) -I$(CURDIR)/$(FILTERS_DIR) -c $< -o $@

$(BIN_DIR)/%.generator: $(BUILD_DIR)/GenGen.o $(BIN_DIR)/libHalide.$(SHARED_EXT) $(BUILD_DIR)/%_generator.o
	@mkdir -p $(@D)
	$(CXX) $(filter %.cpp %.o %.a,$^) $(TEST_LD_FLAGS) -o $@

# It is not always possible to cross compile between 32-bit and 64-bit via the clang build as part of llvm
# These next two rules can fail the compilationa nd produce zero length bitcode blobs.
# If the zero length blob is actually used, the test will fail anyway, but usually only the bitness
# of the target is used.
$(BUILD_DIR)/external_code_extern_bitcode_32.cpp : $(ROOT_DIR)/test/generator/external_code_extern.cpp $(BIN_DIR)/binary2cpp
	@mkdir -p $(@D)
	$(CLANG) $(CXX_WARNING_FLAGS) -O3 -c -m32 -target $(RUNTIME_TRIPLE_32) -emit-llvm $< -o $(BUILD_DIR)/external_code_extern_32.bc || echo -n > $(BUILD_DIR)/external_code_extern_32.bc
	./$(BIN_DIR)/binary2cpp external_code_extern_bitcode_32 < $(BUILD_DIR)/external_code_extern_32.bc > $@

$(BUILD_DIR)/external_code_extern_bitcode_64.cpp : $(ROOT_DIR)/test/generator/external_code_extern.cpp $(BIN_DIR)/binary2cpp
	@mkdir -p $(@D)
	$(CLANG) $(CXX_WARNING_FLAGS) -O3 -c -m64 -target $(RUNTIME_TRIPLE_64) -emit-llvm $< -o $(BUILD_DIR)/external_code_extern_64.bc || echo -n > $(BUILD_DIR)/external_code_extern_64.bc
	./$(BIN_DIR)/binary2cpp external_code_extern_bitcode_64 < $(BUILD_DIR)/external_code_extern_64.bc > $@

$(BUILD_DIR)/external_code_extern_cpp_source.cpp : $(ROOT_DIR)/test/generator/external_code_extern.cpp $(BIN_DIR)/binary2cpp
	@mkdir -p $(@D)
	./$(BIN_DIR)/binary2cpp external_code_extern_cpp_source < $(ROOT_DIR)/test/generator/external_code_extern.cpp > $@

$(BIN_DIR)/external_code.generator: $(BUILD_DIR)/GenGen.o $(BIN_DIR)/libHalide.$(SHARED_EXT) $(BUILD_DIR)/external_code_generator.o $(BUILD_DIR)/external_code_extern_bitcode_32.cpp $(BUILD_DIR)/external_code_extern_bitcode_64.cpp $(BUILD_DIR)/external_code_extern_cpp_source.cpp
	@mkdir -p $(@D)
	$(CXX) $(filter %.cpp %.o %.a,$^) $(TEST_LD_FLAGS) -o $@

NAME_MANGLING_TARGET=$(NON_EMPTY_TARGET)-c_plus_plus_name_mangling

GEN_AOT_OUTPUTS=-e static_library,h,cpp

# By default, %.a/.h are produced by executing %.generator. Runtimes are not included in these.
# (We explicitly also generate .cpp output here as well, as additional test surface for the C++ backend.)
$(FILTERS_DIR)/%.a: $(BIN_DIR)/%.generator
	@mkdir -p $(@D)
	$(CURDIR)/$< -g $* $(GEN_AOT_OUTPUTS) -o $(CURDIR)/$(FILTERS_DIR) target=$(TARGET)-no_runtime

$(FILTERS_DIR)/%.h: $(FILTERS_DIR)/%.a
	@echo $@ produced implicitly by $^

$(FILTERS_DIR)/%.cpp: $(FILTERS_DIR)/%.a
	@echo $@ produced implicitly by $^

$(FILTERS_DIR)/%.stub.h: $(BIN_DIR)/%.generator
	@mkdir -p $(@D)
	$(CURDIR)/$< -g $* -n $* -o $(CURDIR)/$(FILTERS_DIR) -e cpp_stub

$(FILTERS_DIR)/cxx_mangling_externs.o: $(ROOT_DIR)/test/generator/cxx_mangling_externs.cpp
	@mkdir -p $(@D)
	$(CXX) $(GEN_AOT_CXX_FLAGS) -c $(filter-out %.h,$^) $(GEN_AOT_INCLUDES) -o $@

# If we want to use a Generator with custom GeneratorParams, we need to write
# custom rules: to pass the GeneratorParams, and to give a unique function and file name.
$(FILTERS_DIR)/cxx_mangling.a: $(BIN_DIR)/cxx_mangling.generator $(FILTERS_DIR)/cxx_mangling_externs.o
	@mkdir -p $(@D)
	$(CURDIR)/$< -g cxx_mangling $(GEN_AOT_OUTPUTS) -o $(CURDIR)/$(FILTERS_DIR) target=$(TARGET)-no_runtime-c_plus_plus_name_mangling -f "HalideTest::AnotherNamespace::cxx_mangling"
	$(ROOT_DIR)/tools/makelib.sh $@ $@ $(FILTERS_DIR)/cxx_mangling_externs.o

ifneq ($(TEST_CUDA), )
# Also build with a gpu target to ensure that the GPU-Host generation
# code handles name mangling properly. (Note that we don't need to
# run this code, just check for link errors.)
$(FILTERS_DIR)/cxx_mangling_gpu.a: $(BIN_DIR)/cxx_mangling.generator $(FILTERS_DIR)/cxx_mangling_externs.o
	@mkdir -p $(@D)
	$(CURDIR)/$< -g cxx_mangling $(GEN_AOT_OUTPUTS) -o $(CURDIR)/$(FILTERS_DIR) target=$(TARGET)-no_runtime-c_plus_plus_name_mangling-cuda -f "HalideTest::cxx_mangling_gpu"
	$(ROOT_DIR)/tools/makelib.sh $@ $@ $(FILTERS_DIR)/cxx_mangling_externs.o
endif

$(FILTERS_DIR)/cxx_mangling_define_extern_externs.o: $(ROOT_DIR)/test/generator/cxx_mangling_define_extern_externs.cpp $(FILTERS_DIR)/cxx_mangling.h
	@mkdir -p $(@D)
	$(CXX) $(GEN_AOT_CXX_FLAGS) -c $(filter-out %.h,$^) $(GEN_AOT_INCLUDES) -o $@

$(FILTERS_DIR)/cxx_mangling_define_extern.a: $(BIN_DIR)/cxx_mangling_define_extern.generator $(FILTERS_DIR)/cxx_mangling_define_extern_externs.o
	@mkdir -p $(@D)
	$(CURDIR)/$< -g cxx_mangling_define_extern $(GEN_AOT_OUTPUTS) -o $(CURDIR)/$(FILTERS_DIR) target=$(TARGET)-no_runtime-c_plus_plus_name_mangling-user_context -f "HalideTest::cxx_mangling_define_extern"
	$(ROOT_DIR)/tools/makelib.sh $@ $@  $(FILTERS_DIR)/cxx_mangling_define_extern_externs.o

# pyramid needs a custom arg
$(FILTERS_DIR)/pyramid.a: $(BIN_DIR)/pyramid.generator
	@mkdir -p $(@D)
	$(CURDIR)/$< -g pyramid -f pyramid $(GEN_AOT_OUTPUTS) -o $(CURDIR)/$(FILTERS_DIR) target=$(TARGET)-no_runtime levels=10

# memory_profiler_mandelbrot need profiler set
$(FILTERS_DIR)/memory_profiler_mandelbrot.a: $(BIN_DIR)/memory_profiler_mandelbrot.generator
	@mkdir -p $(@D)
	$(CURDIR)/$< -g memory_profiler_mandelbrot -f memory_profiler_mandelbrot $(GEN_AOT_OUTPUTS) -o $(CURDIR)/$(FILTERS_DIR) target=$(TARGET)-no_runtime-profile

$(FILTERS_DIR)/alias_with_offset_42.a: $(BIN_DIR)/alias.generator
	@mkdir -p $(@D)
	$(CURDIR)/$< -g alias_with_offset_42 -f alias_with_offset_42 $(GEN_AOT_OUTPUTS) -o $(CURDIR)/$(FILTERS_DIR) target=$(TARGET)-no_runtime

METADATA_TESTER_GENERATOR_ARGS=\
	input.type=uint8 input.dim=3 \
	type_only_input_buffer.dim=3 \
	dim_only_input_buffer.type=uint8 \
	untyped_input_buffer.type=uint8 untyped_input_buffer.dim=3 \
	output.type=float32,float32 output.dim=3 \
	input_not_nod.type=uint8 input_not_nod.dim=3 \
	input_nod.dim=3 \
	input_not.type=uint8 \
	array_input.size=2 \
	array_i8.size=2 \
	array_i16.size=2 \
	array_i32.size=2 \
	array_h.size=2 \
	array_outputs.size=2

# metadata_tester is built with and without user-context
$(FILTERS_DIR)/metadata_tester.a: $(BIN_DIR)/metadata_tester.generator
	@mkdir -p $(@D)
	$(CURDIR)/$< -g metadata_tester -f metadata_tester $(GEN_AOT_OUTPUTS) -o $(CURDIR)/$(FILTERS_DIR) target=$(TARGET)-no_runtime $(METADATA_TESTER_GENERATOR_ARGS)

$(FILTERS_DIR)/metadata_tester_ucon.a: $(BIN_DIR)/metadata_tester.generator
	@mkdir -p $(@D)
	$(CURDIR)/$< -g metadata_tester -f metadata_tester_ucon $(GEN_AOT_OUTPUTS) -o $(CURDIR)/$(FILTERS_DIR) target=$(TARGET)-user_context-no_runtime $(METADATA_TESTER_GENERATOR_ARGS)

$(BIN_DIR)/$(TARGET)/generator_aot_metadata_tester: $(FILTERS_DIR)/metadata_tester_ucon.a

$(FILTERS_DIR)/multitarget.a: $(BIN_DIR)/multitarget.generator
	@mkdir -p $(@D)
	$(CURDIR)/$< -g multitarget -f "HalideTest::multitarget" $(GEN_AOT_OUTPUTS) -o $(CURDIR)/$(FILTERS_DIR) target=$(TARGET)-debug-no_runtime-c_plus_plus_name_mangling,$(TARGET)-no_runtime-c_plus_plus_name_mangling  -e assembly,bitcode,cpp,h,html,static_library,stmt

$(FILTERS_DIR)/msan.a: $(BIN_DIR)/msan.generator
	@mkdir -p $(@D)
	$(CURDIR)/$< -g msan -f msan $(GEN_AOT_OUTPUTS) -o $(CURDIR)/$(FILTERS_DIR) target=$(TARGET)-msan

# user_context needs to be generated with user_context as the first argument to its calls
$(FILTERS_DIR)/user_context.a: $(BIN_DIR)/user_context.generator
	@mkdir -p $(@D)
	$(CURDIR)/$< -g user_context $(GEN_AOT_OUTPUTS) -o $(CURDIR)/$(FILTERS_DIR) target=$(TARGET)-no_runtime-user_context

# ditto for user_context_insanity
$(FILTERS_DIR)/user_context_insanity.a: $(BIN_DIR)/user_context_insanity.generator
	@mkdir -p $(@D)
	$(CURDIR)/$< -g user_context_insanity $(GEN_AOT_OUTPUTS) -o $(CURDIR)/$(FILTERS_DIR) target=$(TARGET)-no_runtime-user_context

# matlab needs to be generated with matlab in TARGET
$(FILTERS_DIR)/matlab.a: $(BIN_DIR)/matlab.generator
	@mkdir -p $(@D)
	$(CURDIR)/$< -g matlab $(GEN_AOT_OUTPUTS) -o $(CURDIR)/$(FILTERS_DIR) target=$(TARGET)-no_runtime-matlab

# Some .generators have additional dependencies (usually due to define_extern usage).
# These typically require two extra dependencies:
# (1) Ensuring the extra _generator.cpp is built into the .generator.
# (2) Ensuring the extra .a is linked into the final output.

# TODO(srj): we really want to say "anything that depends on tiled_blur.a also depends on blur2x2.a";
# is there a way to specify that in Make?
$(BIN_DIR)/$(TARGET)/generator_aot_tiled_blur: $(FILTERS_DIR)/blur2x2.a
ifneq ($(TEST_CUDA), )
$(BIN_DIR)/$(TARGET)/generator_aot_cxx_mangling: $(FILTERS_DIR)/cxx_mangling_gpu.a
endif
$(BIN_DIR)/$(TARGET)/generator_aot_cxx_mangling_define_extern: $(FILTERS_DIR)/cxx_mangling.a

$(BIN_DIR)/$(TARGET)/generator_aotcpp_tiled_blur: $(FILTERS_DIR)/blur2x2.cpp
ifneq ($(TEST_CUDA), )
$(BIN_DIR)/$(TARGET)/generator_aotcpp_cxx_mangling: $(FILTERS_DIR)/cxx_mangling_gpu.cpp
endif
$(BIN_DIR)/$(TARGET)/generator_aotcpp_cxx_mangling: $(FILTERS_DIR)/cxx_mangling_externs.o
$(BIN_DIR)/$(TARGET)/generator_aotcpp_cxx_mangling_define_extern: $(FILTERS_DIR)/cxx_mangling.cpp $(FILTERS_DIR)/cxx_mangling_externs.o $(FILTERS_DIR)/cxx_mangling_define_extern_externs.o

$(BUILD_DIR)/stubuser_generator.o: $(FILTERS_DIR)/stubtest.stub.h
$(BIN_DIR)/stubuser.generator: $(BUILD_DIR)/stubtest_generator.o

# stubtest has input and output funcs with undefined types and array sizes; this is fine for stub
# usage (the types can be inferred), but for AOT compilation, we must make the types
# concrete via generator args.
STUBTEST_GENERATOR_ARGS=\
    untyped_buffer_input.type=uint8 untyped_buffer_input.dim=3 \
	simple_input.type=float32 \
	array_input.type=float32 array_input.size=2 \
	int_arg.size=2 \
	tuple_output.type=float32,float32 \
	vectorize=true

$(FILTERS_DIR)/stubtest.a: $(BIN_DIR)/stubtest.generator
	@mkdir -p $(@D)
	$(CURDIR)/$< -g stubtest -f stubtest $(GEN_AOT_OUTPUTS) -o $(CURDIR)/$(FILTERS_DIR) target=$(TARGET)-no_runtime $(STUBTEST_GENERATOR_ARGS)

$(FILTERS_DIR)/external_code.a: $(BIN_DIR)/external_code.generator
	@mkdir -p $(@D)
	$(CURDIR)/$< -g external_code -e static_library,h -o $(CURDIR)/$(FILTERS_DIR) target=$(TARGET)-no_runtime external_code_is_bitcode=true

$(FILTERS_DIR)/external_code.cpp: $(BIN_DIR)/external_code.generator
	@mkdir -p $(@D)
	$(CURDIR)/$< -g external_code -e cpp -o $(CURDIR)/$(FILTERS_DIR) target=$(TARGET)-no_runtime external_code_is_bitcode=false

# Usually, it's considered best practice to have one Generator per
# .cpp file, with the generator-name and filename matching;
# nested_externs_generators.cpp is a counterexample, and thus requires
# some special casing to get right.  First, make a special rule to
# build each of the Generators in nested_externs_generator.cpp (which
# all have the form nested_externs_*).
$(FILTERS_DIR)/nested_externs_%.a: $(BIN_DIR)/nested_externs.generator
	$(CURDIR)/$< -g nested_externs_$* $(GEN_AOT_OUTPUTS) -o $(CURDIR)/$(FILTERS_DIR) target=$(TARGET)-no_runtime

GEN_AOT_CXX_FLAGS=$(TEST_CXX_FLAGS) -Wno-unknown-pragmas
GEN_AOT_INCLUDES=-I$(INCLUDE_DIR) -I$(FILTERS_DIR) -I$(ROOT_DIR) -I $(ROOT_DIR)/apps/support -I $(SRC_DIR)/runtime -I$(ROOT_DIR)/tools
GEN_AOT_LD_FLAGS=$(COMMON_LD_FLAGS)

ifneq ($(TEST_METAL), )
# Unlike cuda and opencl, which dynamically go find the appropriate symbols, metal requires actual linking.
GEN_AOT_LD_FLAGS+=$(METAL_LD_FLAGS)
endif

# By default, %_aottest.cpp depends on $(FILTERS_DIR)/%.a/.h (but not libHalide).
$(BIN_DIR)/$(TARGET)/generator_aot_%: $(ROOT_DIR)/test/generator/%_aottest.cpp $(FILTERS_DIR)/%.a $(FILTERS_DIR)/%.h $(RUNTIME_EXPORTED_INCLUDES) $(BIN_DIR)/$(TARGET)/runtime.a
	@mkdir -p $(@D)
	$(CXX) $(GEN_AOT_CXX_FLAGS) $(filter %.cpp %.o %.a,$^) $(GEN_AOT_INCLUDES) $(GEN_AOT_LD_FLAGS) -o $@

# Also make AOT testing targets that depends on the .cpp output (rather than .a).
$(BIN_DIR)/$(TARGET)/generator_aotcpp_%: $(ROOT_DIR)/test/generator/%_aottest.cpp $(FILTERS_DIR)/%.cpp $(FILTERS_DIR)/%.h $(RUNTIME_EXPORTED_INCLUDES) $(BIN_DIR)/$(TARGET)/runtime.a
	@mkdir -p $(@D)
	$(CXX) $(GEN_AOT_CXX_FLAGS) $(filter %.cpp %.o %.a,$^) $(GEN_AOT_INCLUDES) $(GEN_AOT_LD_FLAGS) -o $@

# MSAN test doesn't use the standard runtime
$(BIN_DIR)/$(TARGET)/generator_aot_msan: $(ROOT_DIR)/test/generator/msan_aottest.cpp $(FILTERS_DIR)/msan.a $(FILTERS_DIR)/msan.h $(RUNTIME_EXPORTED_INCLUDES)
	@mkdir -p $(@D)
	$(CXX) $(GEN_AOT_CXX_FLAGS) $(filter-out %.h,$^) $(GEN_AOT_INCLUDES) $(GEN_AOT_LD_FLAGS) -o $@

# alias has additional deps to link in
$(BIN_DIR)/$(TARGET)/generator_aot_alias: $(ROOT_DIR)/test/generator/alias_aottest.cpp $(FILTERS_DIR)/alias.a $(FILTERS_DIR)/alias_with_offset_42.a $(RUNTIME_EXPORTED_INCLUDES) $(BIN_DIR)/$(TARGET)/runtime.a
	@mkdir -p $(@D)
	$(CXX) $(GEN_AOT_CXX_FLAGS) $(filter %.cpp %.o %.a,$^) $(GEN_AOT_INCLUDES) $(GEN_AOT_LD_FLAGS) -o $@

$(BIN_DIR)/$(TARGET)/generator_aotcpp_alias: $(ROOT_DIR)/test/generator/alias_aottest.cpp $(FILTERS_DIR)/alias.cpp $(FILTERS_DIR)/alias_with_offset_42.cpp $(RUNTIME_EXPORTED_INCLUDES) $(BIN_DIR)/$(TARGET)/runtime.a
	@mkdir -p $(@D)
	$(CXX) $(GEN_AOT_CXX_FLAGS) $(filter %.cpp %.o %.a,$^) $(GEN_AOT_INCLUDES) $(GEN_AOT_LD_FLAGS) -o $@

# nested_externs has additional deps to link in
$(BIN_DIR)/$(TARGET)/generator_aot_nested_externs: $(ROOT_DIR)/test/generator/nested_externs_aottest.cpp $(FILTERS_DIR)/nested_externs_root.a $(FILTERS_DIR)/nested_externs_inner.a $(FILTERS_DIR)/nested_externs_combine.a $(FILTERS_DIR)/nested_externs_leaf.a $(RUNTIME_EXPORTED_INCLUDES) $(BIN_DIR)/$(TARGET)/runtime.a
	@mkdir -p $(@D)
	$(CXX) $(GEN_AOT_CXX_FLAGS) $(filter %.cpp %.o %.a,$^) $(GEN_AOT_INCLUDES) $(GEN_AOT_LD_FLAGS) -o $@

$(BIN_DIR)/$(TARGET)/generator_aotcpp_nested_externs: $(ROOT_DIR)/test/generator/nested_externs_aottest.cpp $(FILTERS_DIR)/nested_externs_root.cpp $(FILTERS_DIR)/nested_externs_inner.cpp $(FILTERS_DIR)/nested_externs_combine.cpp $(FILTERS_DIR)/nested_externs_leaf.cpp $(RUNTIME_EXPORTED_INCLUDES) $(BIN_DIR)/$(TARGET)/runtime.a
	@mkdir -p $(@D)
	$(CXX) $(GEN_AOT_CXX_FLAGS) $(filter %.cpp %.o %.a,$^) $(GEN_AOT_INCLUDES) $(GEN_AOT_LD_FLAGS) -o $@

# The matlab tests needs "-matlab" in the runtime
$(BIN_DIR)/$(TARGET)/generator_aot_matlab: $(ROOT_DIR)/test/generator/matlab_aottest.cpp $(FILTERS_DIR)/matlab.a $(FILTERS_DIR)/matlab.h $(RUNTIME_EXPORTED_INCLUDES) $(BIN_DIR)/$(TARGET)-matlab/runtime.a
	@mkdir -p $(@D)
	$(CXX) $(GEN_AOT_CXX_FLAGS) $(filter %.cpp %.o %.a,$^) $(GEN_AOT_INCLUDES) $(GEN_AOT_LD_FLAGS) $(TEST_LD_FLAGS) -o $@

$(BIN_DIR)/$(TARGET)/generator_aotcpp_matlab: $(ROOT_DIR)/test/generator/matlab_aottest.cpp $(FILTERS_DIR)/matlab.cpp $(FILTERS_DIR)/matlab.h $(RUNTIME_EXPORTED_INCLUDES) $(BIN_DIR)/$(TARGET)-matlab/runtime.a
	@mkdir -p $(@D)
	$(CXX) $(GEN_AOT_CXX_FLAGS) $(filter %.cpp %.o %.a,$^) $(GEN_AOT_INCLUDES) $(GEN_AOT_LD_FLAGS) $(TEST_LD_FLAGS) -o $@

# The gpu object lifetime test needs the debug runtime
$(BIN_DIR)/$(TARGET)/generator_aot_gpu_object_lifetime: $(ROOT_DIR)/test/generator/gpu_object_lifetime_aottest.cpp $(FILTERS_DIR)/gpu_object_lifetime.a $(FILTERS_DIR)/gpu_object_lifetime.h $(RUNTIME_EXPORTED_INCLUDES) $(BIN_DIR)/$(TARGET)-debug/runtime.a
	@mkdir -p $(@D)
	$(CXX) $(GEN_AOT_CXX_FLAGS) $(filter %.cpp %.o %.a,$^) $(GEN_AOT_INCLUDES) $(GEN_AOT_LD_FLAGS) $(TEST_LD_FLAGS) -o $@

# acquire_release explicitly uses CUDA/OpenCL APIs, so link those here.
$(BIN_DIR)/$(TARGET)/generator_aot_acquire_release: $(ROOT_DIR)/test/generator/acquire_release_aottest.cpp $(FILTERS_DIR)/acquire_release.a $(FILTERS_DIR)/acquire_release.h $(RUNTIME_EXPORTED_INCLUDES) $(BIN_DIR)/$(TARGET)/runtime.a
	@mkdir -p $(@D)
	$(CXX) $(GEN_AOT_CXX_FLAGS) $(filter %.cpp %.o %.a,$^) $(GEN_AOT_INCLUDES) $(GEN_AOT_LD_FLAGS) $(OPENCL_LD_FLAGS) $(CUDA_LD_FLAGS) -o $@

$(BIN_DIR)/$(TARGET)/generator_aotcpp_acquire_release: $(ROOT_DIR)/test/generator/acquire_release_aottest.cpp $(FILTERS_DIR)/acquire_release.cpp $(FILTERS_DIR)/acquire_release.h $(RUNTIME_EXPORTED_INCLUDES) $(BIN_DIR)/$(TARGET)/runtime.a
	@mkdir -p $(@D)
	$(CXX) $(GEN_AOT_CXX_FLAGS) $(filter %.cpp %.o %.a,$^) $(GEN_AOT_INCLUDES) $(GEN_AOT_LD_FLAGS) $(OPENCL_LD_FLAGS) $(CUDA_LD_FLAGS) -o $@

# define_extern_opencl explicitly uses OpenCL APIs, so link those here.
$(BIN_DIR)/$(TARGET)/generator_aot_define_extern_opencl: $(ROOT_DIR)/test/generator/define_extern_opencl_aottest.cpp $(FILTERS_DIR)/define_extern_opencl.a $(FILTERS_DIR)/define_extern_opencl.h $(RUNTIME_EXPORTED_INCLUDES) $(BIN_DIR)/$(TARGET)/runtime.a
	@mkdir -p $(@D)
	$(CXX) $(GEN_AOT_CXX_FLAGS) $(filter %.cpp %.o %.a,$^) $(GEN_AOT_INCLUDES) $(GEN_AOT_LD_FLAGS) $(OPENCL_LD_FLAGS) -o $@

$(BIN_DIR)/$(TARGET)/generator_aotcpp_define_extern_opencl: $(ROOT_DIR)/test/generator/define_extern_opencl_aottest.cpp $(FILTERS_DIR)/define_extern_opencl.cpp $(FILTERS_DIR)/define_extern_opencl.h $(RUNTIME_EXPORTED_INCLUDES) $(BIN_DIR)/$(TARGET)/runtime.a
	@mkdir -p $(@D)
	$(CXX) $(GEN_AOT_CXX_FLAGS) $(filter %.cpp %.o %.a,$^) $(GEN_AOT_INCLUDES) $(GEN_AOT_LD_FLAGS) $(OPENCL_LD_FLAGS) -o $@

# By default, %_jittest.cpp depends on libHalide, plus the stubs for the Generator. These are external tests that use the JIT.
$(BIN_DIR)/generator_jit_%: $(ROOT_DIR)/test/generator/%_jittest.cpp $(BIN_DIR)/libHalide.$(SHARED_EXT) $(INCLUDE_DIR)/Halide.h $(FILTERS_DIR)/%.stub.h $(BUILD_DIR)/%_generator.o
	@mkdir -p $(@D)
	$(CXX) -g $(TEST_CXX_FLAGS) $(filter %.cpp %.o %.a,$^) -I$(INCLUDE_DIR) -I$(FILTERS_DIR) -I $(ROOT_DIR)/apps/support $(TEST_LD_FLAGS) -o $@

# generator_aot_multitarget is run multiple times, with different env vars.
generator_aot_multitarget: $(BIN_DIR)/$(TARGET)/generator_aot_multitarget
	@mkdir -p $(@D)
	HL_MULTITARGET_TEST_USE_DEBUG_FEATURE=0 $(CURDIR)/$<
	HL_MULTITARGET_TEST_USE_DEBUG_FEATURE=1 $(CURDIR)/$<
	@-echo

# nested externs doesn't actually contain a generator named
# "nested_externs", and has no internal tests in any case.
test_generator_nested_externs:
	@echo "Skipping"

$(BUILD_DIR)/RunGen.o: $(ROOT_DIR)/tools/RunGen.cpp $(RUNTIME_EXPORTED_INCLUDES)
	@mkdir -p $(@D)
	$(CXX) -c $< $(TEST_CXX_FLAGS) $(IMAGE_IO_CXX_FLAGS) -I$(INCLUDE_DIR) -I $(SRC_DIR)/runtime -I$(ROOT_DIR)/tools -o $@

$(FILTERS_DIR)/%.rungen: $(BUILD_DIR)/RunGen.o $(BIN_DIR)/$(TARGET)/runtime.a $(ROOT_DIR)/tools/RunGenStubs.cpp $(FILTERS_DIR)/%.a
	@mkdir -p $(@D)
	$(CXX) -std=c++11 -DHL_RUNGEN_FILTER_HEADER=\"$*.h\" -I$(FILTERS_DIR) $^ $(GEN_AOT_LD_FLAGS) $(IMAGE_IO_LIBS) -o $@

RUNARGS ?=

$(FILTERS_DIR)/%.run: $(FILTERS_DIR)/%.rungen
	$(CURDIR)/$< $(RUNARGS)
	@-echo

$(BIN_DIR)/tutorial_%: $(ROOT_DIR)/tutorial/%.cpp $(BIN_DIR)/libHalide.$(SHARED_EXT) $(INCLUDE_DIR)/Halide.h
	@ if [[ $@ == *_run ]]; then \
		export TUTORIAL=$* ;\
		export LESSON=`echo $${TUTORIAL} | cut -b1-9`; \
		make -f $(THIS_MAKEFILE) tutorial_$${TUTORIAL/run/generate}; \
		$(CXX) $(TUTORIAL_CXX_FLAGS) $(IMAGE_IO_CXX_FLAGS) $(OPTIMIZE_FOR_BUILD_TIME) $< \
		-I$(TMP_DIR) -I$(INCLUDE_DIR) $(TMP_DIR)/$${LESSON}_*.a $(GEN_AOT_LD_FLAGS) $(IMAGE_IO_LIBS) -lz -o $@; \
	else \
		$(CXX) $(TUTORIAL_CXX_FLAGS) $(IMAGE_IO_CXX_FLAGS) $(OPTIMIZE_FOR_BUILD_TIME) $< \
		-I$(INCLUDE_DIR) -I$(ROOT_DIR)/tools $(TEST_LD_FLAGS) $(IMAGE_IO_LIBS) -o $@;\
	fi

$(BIN_DIR)/tutorial_lesson_15_generators: $(ROOT_DIR)/tutorial/lesson_15_generators.cpp $(BIN_DIR)/libHalide.$(SHARED_EXT) $(INCLUDE_DIR)/Halide.h $(BUILD_DIR)/GenGen.o
	$(CXX) $(TUTORIAL_CXX_FLAGS) $(IMAGE_IO_CXX_FLAGS) $(OPTIMIZE_FOR_BUILD_TIME) $< $(BUILD_DIR)/GenGen.o \
	-I$(INCLUDE_DIR) $(TEST_LD_FLAGS) $(IMAGE_IO_LIBS) -o $@

tutorial_lesson_15_generators: $(ROOT_DIR)/tutorial/lesson_15_generators_usage.sh $(BIN_DIR)/tutorial_lesson_15_generators
	@-mkdir -p $(TMP_DIR)
	cp $(BIN_DIR)/tutorial_lesson_15_generators $(TMP_DIR)/lesson_15_generate; \
	cd $(TMP_DIR); \
	PATH="$${PATH}:$(CURDIR)/$(BIN_DIR)" source $(ROOT_DIR)/tutorial/lesson_15_generators_usage.sh
	@-echo

$(BIN_DIR)/tutorial_lesson_16_rgb_generate: $(ROOT_DIR)/tutorial/lesson_16_rgb_generate.cpp $(BIN_DIR)/libHalide.$(SHARED_EXT) $(INCLUDE_DIR)/Halide.h $(BUILD_DIR)/GenGen.o
	$(CXX) $(TUTORIAL_CXX_FLAGS) $(IMAGE_IO_CXX_FLAGS) $(OPTIMIZE_FOR_BUILD_TIME) $< $(BUILD_DIR)/GenGen.o \
	-I$(INCLUDE_DIR) $(TEST_LD_FLAGS) $(IMAGE_IO_LIBS) -o $@

$(BIN_DIR)/tutorial_lesson_16_rgb_run: $(ROOT_DIR)/tutorial/lesson_16_rgb_run.cpp $(BIN_DIR)/tutorial_lesson_16_rgb_generate
	@-mkdir -p $(TMP_DIR)
	# Run the generator
	$(BIN_DIR)/tutorial_lesson_16_rgb_generate -g brighten -o $(TMP_DIR) -f brighten_planar      target=host layout=planar
	$(BIN_DIR)/tutorial_lesson_16_rgb_generate -g brighten -o $(TMP_DIR) -f brighten_interleaved target=host-no_runtime layout=interleaved
	$(BIN_DIR)/tutorial_lesson_16_rgb_generate -g brighten -o $(TMP_DIR) -f brighten_either      target=host-no_runtime layout=either
	$(BIN_DIR)/tutorial_lesson_16_rgb_generate -g brighten -o $(TMP_DIR) -f brighten_specialized target=host-no_runtime layout=specialized
	# Compile the runner
	$(CXX) $(TUTORIAL_CXX_FLAGS) $(IMAGE_IO_CXX_FLAGS) $(OPTIMIZE_FOR_BUILD_TIME) $< \
	-I$(INCLUDE_DIR) -L$(BIN_DIR) -I $(TMP_DIR) $(TMP_DIR)/brighten_*.a \
        -lHalide $(TEST_LD_FLAGS) $(COMMON_LD_FLAGS) $(IMAGE_IO_LIBS) -o $@
	@-echo

$(BIN_DIR)/tutorial_lesson_21_auto_scheduler_generate: $(ROOT_DIR)/tutorial/lesson_21_auto_scheduler_generate.cpp $(BIN_DIR)/libHalide.$(SHARED_EXT) $(INCLUDE_DIR)/Halide.h $(BUILD_DIR)/GenGen.o
	$(CXX) $(TUTORIAL_CXX_FLAGS) $(IMAGE_IO_CXX_FLAGS) $(OPTIMIZE_FOR_BUILD_TIME) $< $(BUILD_DIR)/GenGen.o \
	-I$(INCLUDE_DIR) $(TEST_LD_FLAGS) $(IMAGE_IO_LIBS) -o $@

# The values in MachineParams are:
# - the maximum level of parallelism available, 
# - the size of the last-level cache (in KB), 
# - the ratio between the cost of a miss at the last level cache and the cost
#   of arithmetic on the target architecture
# ...in that order.
LESSON_21_MACHINE_PARAMS = 32,16777216,40

$(BIN_DIR)/tutorial_lesson_21_auto_scheduler_run: $(ROOT_DIR)/tutorial/lesson_21_auto_scheduler_run.cpp $(BIN_DIR)/tutorial_lesson_21_auto_scheduler_generate
	@-mkdir -p $(TMP_DIR)
	# Run the generator
	$(BIN_DIR)/tutorial_lesson_21_auto_scheduler_generate -g auto_schedule_gen -o $(TMP_DIR) -e static_library,h,schedule -f auto_schedule_false target=host            auto_schedule=false
	$(BIN_DIR)/tutorial_lesson_21_auto_scheduler_generate -g auto_schedule_gen -o $(TMP_DIR) -e static_library,h,schedule -f auto_schedule_true  target=host-no_runtime auto_schedule=true machine_params=$(LESSON_21_MACHINE_PARAMS)
	# Compile the runner
	$(CXX) $(TUTORIAL_CXX_FLAGS) $(IMAGE_IO_CXX_FLAGS) $(OPTIMIZE_FOR_BUILD_TIME) $< \
	-I$(INCLUDE_DIR) -L$(BIN_DIR) -I $(TMP_DIR) $(TMP_DIR)/auto_schedule_*.a \
        -lHalide $(TEST_LD_FLAGS) $(COMMON_LD_FLAGS) $(IMAGE_IO_LIBS) -o $@
	@-echo

test_internal: $(BIN_DIR)/test_internal
	@-mkdir -p $(TMP_DIR)
	cd $(TMP_DIR) ; $(CURDIR)/$<
	@-echo

correctness_%: $(BIN_DIR)/correctness_%
	@-mkdir -p $(TMP_DIR)
	cd $(TMP_DIR) ; $(CURDIR)/$<
	@-echo

valgrind_%: $(BIN_DIR)/correctness_%
	@-mkdir -p $(TMP_DIR)
	cd $(TMP_DIR) ; valgrind --error-exitcode=-1 $(CURDIR)/$<
	@-echo

# Use Intel SDE to emulate an avx 512 processor.
avx512_%: $(BIN_DIR)/correctness_%
	@-mkdir -p $(TMP_DIR)
	cd $(TMP_DIR) ; sde -cnl -- $(CURDIR)/$<
	cd $(TMP_DIR) ; sde -knl -- $(CURDIR)/$<
	@-echo

# This test is *supposed* to do an out-of-bounds read, so skip it when testing under valgrind
valgrind_tracing_stack: $(BIN_DIR)/correctness_tracing_stack
	@-mkdir -p $(TMP_DIR)
	cd $(TMP_DIR) ; $(CURDIR)/$(BIN_DIR)/correctness_tracing_stack
	@-echo

performance_%: $(BIN_DIR)/performance_%
	@-mkdir -p $(TMP_DIR)
	cd $(TMP_DIR) ; $(CURDIR)/$<
	@-echo

error_%: $(BIN_DIR)/error_%
	@-mkdir -p $(TMP_DIR)
	cd $(TMP_DIR) ; $(CURDIR)/$< 2>&1 | egrep --q "terminating with uncaught exception|^terminate called|^Error|Assertion.*failed"
	@-echo

warning_%: $(BIN_DIR)/warning_%
	@-mkdir -p $(TMP_DIR)
	cd $(TMP_DIR) ; $(CURDIR)/$< 2>&1 | egrep --q "^Warning"
	@-echo

opengl_%: $(BIN_DIR)/opengl_%
	@-mkdir -p $(TMP_DIR)
	cd $(TMP_DIR) ; $(CURDIR)/$< 2>&1
	@-echo

generator_jit_%: $(BIN_DIR)/generator_jit_%
	@-mkdir -p $(TMP_DIR)
	cd $(TMP_DIR) ; $(CURDIR)/$<
	@-echo

generator_aot_%: $(BIN_DIR)/$(TARGET)/generator_aot_%
	@-mkdir -p $(TMP_DIR)
	cd $(TMP_DIR) ; $(CURDIR)/$<
	@-echo

generator_aotcpp_%: $(BIN_DIR)/$(TARGET)/generator_aotcpp_%
	@-mkdir -p $(TMP_DIR)
	cd $(TMP_DIR) ; $(CURDIR)/$<
	@-echo

$(TMP_DIR)/images/%.png: $(ROOT_DIR)/tutorial/images/%.png
	@-mkdir -p $(TMP_DIR)/images
	cp $< $(TMP_DIR)/images/

tutorial_%: $(BIN_DIR)/tutorial_% $(TMP_DIR)/images/rgb.png $(TMP_DIR)/images/gray.png
	@-mkdir -p $(TMP_DIR)
	cd $(TMP_DIR) ; $(CURDIR)/$<
	@-echo

auto_schedule_%: $(BIN_DIR)/auto_schedule_%
	@-mkdir -p $(TMP_DIR)
	cd $(TMP_DIR) ; $(CURDIR)/$<
	@-echo

time_compilation_test_%: $(BIN_DIR)/test_%
	$(TIME_COMPILATION) compile_times_correctness.csv make -f $(THIS_MAKEFILE) $(@:time_compilation_test_%=test_%)

time_compilation_performance_%: $(BIN_DIR)/performance_%
	$(TIME_COMPILATION) compile_times_performance.csv make -f $(THIS_MAKEFILE) $(@:time_compilation_performance_%=performance_%)

time_compilation_opengl_%: $(BIN_DIR)/opengl_%
	$(TIME_COMPILATION) compile_times_opengl.csv make -f $(THIS_MAKEFILE) $(@:time_compilation_opengl_%=opengl_%)

time_compilation_generator_%: $(BIN_DIR)/%.generator
	$(TIME_COMPILATION) compile_times_generator.csv make -f $(THIS_MAKEFILE) $(@:time_compilation_generator_%=$(FILTERS_DIR)/%.a)

TEST_APPS=\
	HelloMatlab \
	bilateral_grid \
	blur \
	camera_pipe \
	c_backend \
	conv_layer \
	fft \
	interpolate \
	lens_blur \
	linear_algebra \
	local_laplacian \
	nl_means \
	resize \
	wavelet \

.PHONY: test_apps
test_apps: distrib
	@for APP in $(TEST_APPS); do \
		echo Testing app $${APP}... ; \
		make -C $(ROOT_DIR)/apps/$${APP} test HALIDE_BIN_PATH=$(CURDIR) HALIDE_SRC_PATH=$(ROOT_DIR) BIN=$(CURDIR)/$(BIN_DIR)/apps/$${APP} || exit 1 ; \
	done

# Bazel depends on the distrib archive being built
.PHONY: test_bazel
test_bazel: $(DISTRIB_DIR)/halide.tgz
	# Only test bazeldemo if Bazel is installed
	if [ -z "$(BAZEL)" ]; then echo "Bazel is not installed"; exit 1; fi
	mkdir -p apps
	# Make a local copy of the apps if we're building out-of-tree,
	# because the app Makefiles are written to build in-tree
	if [ "$(ROOT_DIR)" != "$(CURDIR)" ]; then \
	  echo "Building out-of-tree, so making local copy of apps"; \
	  cp -r $(ROOT_DIR)/apps/bazeldemo apps; \
	  cp -r $(ROOT_DIR)/tools .; \
	fi
	cd apps/bazeldemo; \
	CXX=`echo ${CXX} | sed 's/ccache //'` \
	CC=`echo ${CC} | sed 's/ccache //'` \
	bazel build --verbose_failures :all

.PHONY: test_python
test_python: distrib
	make -C $(ROOT_DIR)/python_bindings \
		-f $(ROOT_DIR)/python_bindings/Makefile \
		test \
		HALIDE_DISTRIB_PATH=$(CURDIR)/$(DISTRIB_DIR) \
		BIN=$(CURDIR)/$(BIN_DIR)/python_bindings

# It's just for compiling the runtime, so earlier clangs *might* work,
# but best to peg it to the minimum llvm version.
ifneq (,$(findstring clang version 3.7,$(CLANG_VERSION)))
CLANG_OK=yes
endif

ifneq (,$(findstring clang version 3.8,$(CLANG_VERSION)))
CLANG_OK=yes
endif

ifneq (,$(findstring clang version 4.0,$(CLANG_VERSION)))
CLANG_OK=yes
endif

ifneq (,$(findstring clang version 5.0,$(CLANG_VERSION)))
CLANG_OK=yes
endif

ifneq (,$(findstring clang version 6.0,$(CLANG_VERSION)))
CLANG_OK=yes
endif

ifneq (,$(findstring clang version 7.0,$(CLANG_VERSION)))
CLANG_OK=yes
endif

ifneq (,$(findstring Apple LLVM version 5.0,$(CLANG_VERSION)))
CLANG_OK=yes
endif

ifneq ($(CLANG_OK), )
$(BUILD_DIR)/clang_ok:
	@echo "Found a new enough version of clang"
	mkdir -p $(BUILD_DIR)
	touch $(BUILD_DIR)/clang_ok
else
$(BUILD_DIR)/clang_ok:
	@echo "Can't find clang or version of clang too old (we need 3.7 or greater):"
	@echo "You can override this check by setting CLANG_OK=y"
	echo '$(CLANG_VERSION)'
	echo $(findstring version 3,$(CLANG_VERSION))
	echo $(findstring version 3.0,$(CLANG_VERSION))
	$(CLANG) --version
	@exit 1
endif

ifneq (,$(findstring $(LLVM_VERSION_TIMES_10), 40 50 60 70))
LLVM_OK=yes
endif

ifneq ($(LLVM_OK), )
$(BUILD_DIR)/llvm_ok:
	@echo "Found a new enough version of llvm"
	mkdir -p $(BUILD_DIR)
	touch $(BUILD_DIR)/llvm_ok
else
$(BUILD_DIR)/llvm_ok:
	@echo "Can't find llvm or version of llvm too old (we need 3.7 or greater):"
	@echo "You can override this check by setting LLVM_OK=y"
	$(LLVM_CONFIG) --version
	@exit 1
endif

.PHONY: doc
$(DOC_DIR): doc
doc: $(SRC_DIR) Doxyfile
	doxygen

Doxyfile: Doxyfile.in
	@echo "Generating $@"
	@sed -e "s#@CMAKE_BINARY_DIR@#$(shell pwd)#g" \
	     -e "s#@CMAKE_SOURCE_DIR@#$(shell pwd)#g" \
	    $< > $@

install: $(LIB_DIR)/libHalide.a $(BIN_DIR)/libHalide.$(SHARED_EXT) $(INCLUDE_DIR)/Halide.h $(RUNTIME_EXPORTED_INCLUDES)
	mkdir -p $(PREFIX)/include $(PREFIX)/bin $(PREFIX)/lib $(PREFIX)/share/halide/tutorial/images $(PREFIX)/share/halide/tools $(PREFIX)/share/halide/tutorial/figures
	cp $(LIB_DIR)/libHalide.a $(BIN_DIR)/libHalide.$(SHARED_EXT) $(PREFIX)/lib
	cp $(INCLUDE_DIR)/Halide.h $(PREFIX)/include
	cp $(INCLUDE_DIR)/HalideBuffer.h $(PREFIX)/include
	cp $(INCLUDE_DIR)/HalideRuntim*.h $(PREFIX)/include
	cp $(ROOT_DIR)/tutorial/images/*.png $(PREFIX)/share/halide/tutorial/images
	cp $(ROOT_DIR)/tutorial/figures/*.gif $(PREFIX)/share/halide/tutorial/figures
	cp $(ROOT_DIR)/tutorial/figures/*.jpg $(PREFIX)/share/halide/tutorial/figures
	cp $(ROOT_DIR)/tutorial/figures/*.mp4 $(PREFIX)/share/halide/tutorial/figures
	cp $(ROOT_DIR)/tutorial/*.cpp $(PREFIX)/share/halide/tutorial
	cp $(ROOT_DIR)/tutorial/*.h $(PREFIX)/share/halide/tutorial
	cp $(ROOT_DIR)/tutorial/*.sh $(PREFIX)/share/halide/tutorial
	cp $(ROOT_DIR)/tools/mex_halide.m $(PREFIX)/share/halide/tools
	cp $(ROOT_DIR)/tools/GenGen.cpp $(PREFIX)/share/halide/tools
	cp $(ROOT_DIR)/tools/RunGen.cpp $(PREFIX)/share/halide/tools
	cp $(ROOT_DIR)/tools/RunGenStubs.cpp $(PREFIX)/share/halide/tools
	cp $(ROOT_DIR)/tools/halide_image.h $(PREFIX)/share/halide/tools
	cp $(ROOT_DIR)/tools/halide_image_io.h $(PREFIX)/share/halide/tools
	cp $(ROOT_DIR)/tools/halide_image_info.h $(PREFIX)/share/halide/tools
ifeq ($(UNAME), Darwin)
	install_name_tool -id $(PREFIX)/lib/libHalide.$(SHARED_EXT) $(PREFIX)/lib/libHalide.$(SHARED_EXT)
endif

# This is a specialized 'install' for users who need Hexagon support libraries as well.
install_qc: install $(HEXAGON_RUNTIME_LIBS)
	mkdir -p $(PREFIX)/lib/arm-32-android $(PREFIX)/lib/arm-64-android $(PREFIX)/lib/host $(PREFIX)/lib/v60 $(PREFIX)/tools
	cp $(ROOT_DIR)/tools/sim_qurt/libsim_qurt.a $(PREFIX)/lib
	cp $(HEXAGON_RUNTIME_LIBS_DIR)/arm-32-android/* $(PREFIX)/lib/arm-32-android
	cp $(HEXAGON_RUNTIME_LIBS_DIR)/arm-64-android/* $(PREFIX)/lib/arm-64-android
	cp $(HEXAGON_RUNTIME_LIBS_DIR)/host/* $(PREFIX)/lib/host
	cp -r $(HEXAGON_RUNTIME_LIBS_DIR)/v60/* $(PREFIX)/lib/v60
	ln -sf $(PREFIX)/share/halide/tools/GenGen.cpp $(PREFIX)/tools/GenGen.cpp
	ln -sf $(PREFIX)/lib/v60/hexagon_sim_remote $(PREFIX)/bin/hexagon_sim_remote

# We need to capture the system libraries that we'll need to link
# against, so that downstream consumers of our build rules don't
# have to guess what's necessary on their system; call
# llvm-config and capture the result in config files that
# we include in our distribution.
$(BUILD_DIR)/halide_config.%: $(ROOT_DIR)/tools/halide_config.%.tpl
	@mkdir -p $(@D)
	cat $< | sed -e 's/$${LLVM_SYSTEM_LIBS}/${LLVM_SYSTEM_LIBS}/g' > $@

$(DISTRIB_DIR)/halide.tgz: $(LIB_DIR)/libHalide.a \
						   $(BIN_DIR)/libHalide.$(SHARED_EXT) \
						   $(INCLUDE_DIR)/Halide.h \
						   $(RUNTIME_EXPORTED_INCLUDES) \
						   $(ROOT_DIR)/README*.md \
						   $(ROOT_DIR)/bazel/* \
						   $(BUILD_DIR)/halide_config.bzl \
						   $(BUILD_DIR)/halide_config.cmake \
						   $(ROOT_DIR)/halide.cmake
	mkdir -p $(DISTRIB_DIR)/include \
	         $(DISTRIB_DIR)/bin \
	         $(DISTRIB_DIR)/lib \
	         $(DISTRIB_DIR)/tutorial \
	         $(DISTRIB_DIR)/tutorial/images \
	         $(DISTRIB_DIR)/tools \
	         $(DISTRIB_DIR)/tutorial/figures
	cp $(BIN_DIR)/libHalide.$(SHARED_EXT) $(DISTRIB_DIR)/bin
	cp $(LIB_DIR)/libHalide.a $(DISTRIB_DIR)/lib
	cp $(INCLUDE_DIR)/Halide.h $(DISTRIB_DIR)/include
	cp $(INCLUDE_DIR)/HalideBuffer.h $(DISTRIB_DIR)/include
	cp $(INCLUDE_DIR)/HalideRuntim*.h $(DISTRIB_DIR)/include
	cp $(ROOT_DIR)/tutorial/images/*.png $(DISTRIB_DIR)/tutorial/images
	cp $(ROOT_DIR)/tutorial/figures/*.gif $(DISTRIB_DIR)/tutorial/figures
	cp $(ROOT_DIR)/tutorial/figures/*.jpg $(DISTRIB_DIR)/tutorial/figures
	cp $(ROOT_DIR)/tutorial/figures/*.mp4 $(DISTRIB_DIR)/tutorial/figures
	cp $(ROOT_DIR)/tutorial/*.cpp $(DISTRIB_DIR)/tutorial
	cp $(ROOT_DIR)/tutorial/*.h $(DISTRIB_DIR)/tutorial
	cp $(ROOT_DIR)/tutorial/*.sh $(DISTRIB_DIR)/tutorial
	cp $(ROOT_DIR)/tools/mex_halide.m $(DISTRIB_DIR)/tools
	cp $(ROOT_DIR)/tools/GenGen.cpp $(DISTRIB_DIR)/tools
	cp $(ROOT_DIR)/tools/RunGen.cpp $(DISTRIB_DIR)/tools
	cp $(ROOT_DIR)/tools/RunGenStubs.cpp $(DISTRIB_DIR)/tools
	cp $(ROOT_DIR)/tools/halide_benchmark.h $(DISTRIB_DIR)/tools
	cp $(ROOT_DIR)/tools/halide_image.h $(DISTRIB_DIR)/tools
	cp $(ROOT_DIR)/tools/halide_image_io.h $(DISTRIB_DIR)/tools
	cp $(ROOT_DIR)/tools/halide_image_info.h $(DISTRIB_DIR)/tools
	cp $(ROOT_DIR)/README*.md $(DISTRIB_DIR)
	cp $(ROOT_DIR)/bazel/BUILD $(DISTRIB_DIR)
	cp $(ROOT_DIR)/bazel/halide.bzl $(DISTRIB_DIR)
	cp $(ROOT_DIR)/bazel/README_bazel.md $(DISTRIB_DIR)
	cp $(ROOT_DIR)/bazel/WORKSPACE $(DISTRIB_DIR)
	cp $(BUILD_DIR)/halide_config.* $(DISTRIB_DIR)
	cp $(ROOT_DIR)/halide.cmake $(DISTRIB_DIR)
	ln -sf $(DISTRIB_DIR) halide
	tar -czf $(DISTRIB_DIR)/halide.tgz \
		halide/bin \
		halide/lib \
		halide/include \
		halide/tutorial \
		halide/BUILD \
		halide/README*.md \
		halide/README_bazel.md \
		halide/WORKSPACE \
		halide/*.bzl \
		halide/*.cmake \
		halide/tools/mex_halide.m \
		halide/tools/*.cpp \
		halide/tools/halide_benchmark.h \
		halide/tools/halide_image.h \
		halide/tools/halide_image_io.h \
		halide/tools/halide_image_info.h
	rm -rf halide

.PHONY: distrib
distrib: $(DISTRIB_DIR)/halide.tgz

$(BIN_DIR)/HalideTraceViz: $(ROOT_DIR)/util/HalideTraceViz.cpp $(ROOT_DIR)/util/HalideTraceUtils.cpp $(INCLUDE_DIR)/HalideRuntime.h $(ROOT_DIR)/tools/halide_image_io.h
	$(CXX) $(OPTIMIZE) -std=c++11 $(filter %.cpp,$^) -I$(INCLUDE_DIR) -I$(ROOT_DIR)/tools -L$(BIN_DIR) -o $@

$(BIN_DIR)/HalideTraceDump: $(ROOT_DIR)/util/HalideTraceDump.cpp $(ROOT_DIR)/util/HalideTraceUtils.cpp $(INCLUDE_DIR)/HalideRuntime.h $(ROOT_DIR)/tools/halide_image_io.h
	$(CXX) $(OPTIMIZE) -std=c++11 $(filter %.cpp,$^) -I$(INCLUDE_DIR) -I$(ROOT_DIR)/tools -I$(ROOT_DIR)/src/runtime -L$(BIN_DIR) $(IMAGE_IO_CXX_FLAGS) $(IMAGE_IO_LIBS) -o $@
<|MERGE_RESOLUTION|>--- conflicted
+++ resolved
@@ -149,12 +149,9 @@
 # The tutorials contain example code with warnings that we don't want
 # to be flagged as errors, so the test flags are the tutorial flags
 # plus our warning flags.
-<<<<<<< HEAD
-=======
 # Also allow tests, via conditional compilation, to use the entire
 # capability of the CPU being compiled on via -march=native. This
 # presumes tests are run on the smae machine they are compiled on.
->>>>>>> d1a49586
 TEST_CXX_FLAGS ?= $(TUTORIAL_CXX_FLAGS) $(CXX_WARNING_FLAGS) -march=native
 TEST_LD_FLAGS = -L$(BIN_DIR) -lHalide $(COMMON_LD_FLAGS)
 
