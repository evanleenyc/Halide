# 'make' builds libHalide.a, the internal test suite, and runs the internal test suite
# 'make run_tests' builds and runs all the end-to-end tests in the test subdirectory
# 'make {error,performance}_foo' builds and runs test/{...}/foo.cpp for any
#     cpp file in the corresponding subdirectory of the test folder
# 'make correctness_foo' builds and runs test/correctness/foo.cpp for any
#     cpp file in the correctness/ subdirectoy of the test folder
# 'make test_apps' checks some of the apps build and run (but does not check their output)
# 'make time_compilation_tests' records the compile time for each test module into a csv file.
#     For correctness and performance tests this include halide build time and run time. For
#     the tests in test/generator/ this times only the halide build time.

UNAME = $(shell uname)

ifeq ($(OS), Windows_NT)
    # assume we are building for the MinGW environment
    COMMON_LD_FLAGS=-luuid -lole32 -lpthread -lz -Wl,--stack,8388608
    SHARED_EXT=dll
    FPIC=
else
    # let's assume "normal" UNIX such as linux
    COMMON_LD_FLAGS=-ldl -lpthread -lz
    FPIC=-fPIC
ifeq ($(UNAME), Darwin)
    SHARED_EXT=dylib
else
    SHARED_EXT=so
endif
endif

ifeq ($(UNAME), Darwin)
  # Anything that we us install_name_tool on needs these linker flags
  # to ensure there is enough padding for install_name_tool to use
  INSTALL_NAME_TOOL_LD_FLAGS=-Wl,-headerpad_max_install_names
else
  INSTALL_NAME_TOOL_LD_FLAGS=
endif

ifeq ($(UNAME), Darwin)
define alwayslink
	-Wl,-force_load,$(1)
endef
else
define alwayslink
	-Wl,--whole-archive $(1) -Wl,-no-whole-archive
endef
endif

SHELL = bash
CXX ?= g++
PREFIX ?= /usr/local
LLVM_CONFIG ?= llvm-config
LLVM_COMPONENTS= $(shell $(LLVM_CONFIG) --components)
LLVM_VERSION = $(shell $(LLVM_CONFIG) --version | cut -b 1-3)

LLVM_FULL_VERSION = $(shell $(LLVM_CONFIG) --version)
CLANG ?= clang
CLANG_VERSION = $(shell $(CLANG) --version)
LLVM_BINDIR = $(shell $(LLVM_CONFIG) --bindir | sed -e 's/\\/\//g' -e 's/\([a-zA-Z]\):/\/\1/g')
LLVM_LIBDIR = $(shell $(LLVM_CONFIG) --libdir | sed -e 's/\\/\//g' -e 's/\([a-zA-Z]\):/\/\1/g')
LLVM_SYSTEM_LIBS=$(shell ${LLVM_CONFIG} --system-libs --link-static | sed -e 's/[\/&]/\\&/g')
LLVM_AS = $(LLVM_BINDIR)/llvm-as
LLVM_NM = $(LLVM_BINDIR)/llvm-nm
LLVM_CXX_FLAGS = -std=c++11  $(filter-out -O% -g -fomit-frame-pointer -pedantic -W% -W, $(shell $(LLVM_CONFIG) --cxxflags | sed -e 's/\\/\//g' -e 's/\([a-zA-Z]\):/\/\1/g;s/-D/ -D/g;s/-O/ -O/g'))
OPTIMIZE ?= -O3
OPTIMIZE_FOR_BUILD_TIME ?= -O0

SANITIZER_FLAGS ?=

# TODO: this is suboptimal hackery; we should really add the relevant
# support libs for the sanitizer(s) as weak symbols in Codegen_LLVM.
# (Note also that, in general, most Sanitizers work most reliably with an all-Clang
# build system.)

ifneq (,$(findstring tsan,$(HL_TARGET)$(HL_JIT_TARGET)))

# Note that attempting to use TSAN with the JIT can produce false positives
# if libHalide is not also compiled with TSAN enabled; we tack the relevant
# flag onto OPTIMIZE here, but that's really only effective if you ensure
# to do a clean build before testing. (In general, most of the Sanitizers
# only work well when used in a completely clean environment.)
OPTIMIZE += -fsanitize=thread
SANITIZER_FLAGS += -fsanitize=thread

endif

ifneq (,$(findstring asan,$(HL_TARGET)$(HL_JIT_TARGET)))
OPTIMIZE += -fsanitize=address
SANITIZER_FLAGS += -fsanitize=address
endif

COMMON_LD_FLAGS += $(SANITIZER_FLAGS)

LLVM_VERSION_TIMES_10 = $(shell $(LLVM_CONFIG) --version | cut -b 1,3)

LLVM_CXX_FLAGS += -DLLVM_VERSION=$(LLVM_VERSION_TIMES_10)

# All WITH_* flags are either empty or not-empty. They do not behave
# like true/false values in most languages.  To turn one off, either
# edit this file, add "WITH_FOO=" (no assigned value) to the make
# line, or define an environment variable WITH_FOO that has an empty
# value.
WITH_X86 ?= $(findstring x86, $(LLVM_COMPONENTS))
WITH_ARM ?= $(findstring arm, $(LLVM_COMPONENTS))
WITH_HEXAGON ?= $(findstring hexagon, $(LLVM_COMPONENTS))
WITH_MIPS ?= $(findstring mips, $(LLVM_COMPONENTS))
WITH_AARCH64 ?= $(findstring aarch64, $(LLVM_COMPONENTS))
WITH_POWERPC ?= $(findstring powerpc, $(LLVM_COMPONENTS))
WITH_PTX ?= $(findstring nvptx, $(LLVM_COMPONENTS))
# AMDGPU target is WIP
WITH_AMDGPU ?= $(findstring amdgpu, $(LLVM_COMPONENTS))
WITH_OPENCL ?= not-empty
WITH_METAL ?= not-empty
WITH_OPENGL ?= not-empty
WITH_D3D12 ?= not-empty
ifeq ($(OS), Windows_NT)
    WITH_INTROSPECTION ?=
else
    WITH_INTROSPECTION ?= not-empty
endif
WITH_EXCEPTIONS ?=
WITH_LLVM_INSIDE_SHARED_LIBHALIDE ?= not-empty

# If HL_TARGET or HL_JIT_TARGET aren't set, use host
HL_TARGET ?= host
HL_JIT_TARGET ?= host

X86_CXX_FLAGS=$(if $(WITH_X86), -DWITH_X86=1, )
X86_LLVM_CONFIG_LIB=$(if $(WITH_X86), x86, )

ARM_CXX_FLAGS=$(if $(WITH_ARM), -DWITH_ARM=1, )
ARM_LLVM_CONFIG_LIB=$(if $(WITH_ARM), arm, )

MIPS_CXX_FLAGS=$(if $(WITH_MIPS), -DWITH_MIPS=1, )
MIPS_LLVM_CONFIG_LIB=$(if $(WITH_MIPS), mips, )

POWERPC_CXX_FLAGS=$(if $(WITH_POWERPC), -DWITH_POWERPC=1, )
POWERPC_LLVM_CONFIG_LIB=$(if $(WITH_POWERPC), powerpc, )

PTX_CXX_FLAGS=$(if $(WITH_PTX), -DWITH_PTX=1, )
PTX_LLVM_CONFIG_LIB=$(if $(WITH_PTX), nvptx, )
PTX_DEVICE_INITIAL_MODULES=$(if $(WITH_PTX), libdevice.compute_20.10.bc libdevice.compute_30.10.bc libdevice.compute_35.10.bc, )

AMDGPU_CXX_FLAGS=$(if $(WITH_AMDGPU), -DWITH_AMDGPU=1, )
AMDGPU_LLVM_CONFIG_LIB=$(if $(WITH_AMDGPU), amdgpu, )
# TODO add bitcode files

OPENCL_CXX_FLAGS=$(if $(WITH_OPENCL), -DWITH_OPENCL=1, )
OPENCL_LLVM_CONFIG_LIB=$(if $(WITH_OPENCL), , )

METAL_CXX_FLAGS=$(if $(WITH_METAL), -DWITH_METAL=1, )
METAL_LLVM_CONFIG_LIB=$(if $(WITH_METAL), , )

OPENGL_CXX_FLAGS=$(if $(WITH_OPENGL), -DWITH_OPENGL=1, )

D3D12_CXX_FLAGS=$(if $(WITH_D3D12), -DWITH_D3D12=1, )
D3D12_LLVM_CONFIG_LIB=$(if $(WITH_D3D12), , )

AARCH64_CXX_FLAGS=$(if $(WITH_AARCH64), -DWITH_AARCH64=1, )
AARCH64_LLVM_CONFIG_LIB=$(if $(WITH_AARCH64), aarch64, )

INTROSPECTION_CXX_FLAGS=$(if $(WITH_INTROSPECTION), -DWITH_INTROSPECTION, )
EXCEPTIONS_CXX_FLAGS=$(if $(WITH_EXCEPTIONS), -DWITH_EXCEPTIONS, )

HEXAGON_CXX_FLAGS=$(if $(WITH_HEXAGON), -DWITH_HEXAGON=1, )
HEXAGON_LLVM_CONFIG_LIB=$(if $(WITH_HEXAGON), hexagon, )

LLVM_HAS_NO_RTTI = $(findstring -fno-rtti, $(LLVM_CXX_FLAGS))
WITH_RTTI ?= $(if $(LLVM_HAS_NO_RTTI),, not-empty)
RTTI_CXX_FLAGS=$(if $(WITH_RTTI), , -fno-rtti )

CXX_VERSION = $(shell $(CXX) --version | head -n1)
CXX_WARNING_FLAGS = -Wall -Werror -Wno-unused-function -Wcast-qual -Wignored-qualifiers -Wno-comment -Wsign-compare -Wno-unknown-warning-option -Wno-psabi
ifneq (,$(findstring g++,$(CXX_VERSION)))
GCC_MAJOR_VERSION := $(shell $(CXX) -dumpfullversion -dumpversion | cut -f1 -d.)
GCC_MINOR_VERSION := $(shell $(CXX) -dumpfullversion -dumpversion | cut -f2 -d.)
ifeq (1,$(shell expr $(GCC_MAJOR_VERSION) \> 5 \| $(GCC_MAJOR_VERSION) = 5 \& $(GCC_MINOR_VERSION) \>= 1))
CXX_WARNING_FLAGS += -Wsuggest-override
endif
endif
CXX_FLAGS = $(CXX_WARNING_FLAGS) $(RTTI_CXX_FLAGS) -Woverloaded-virtual $(FPIC) $(OPTIMIZE) -fno-omit-frame-pointer -DCOMPILING_HALIDE

CXX_FLAGS += $(LLVM_CXX_FLAGS)
CXX_FLAGS += $(PTX_CXX_FLAGS)
CXX_FLAGS += $(ARM_CXX_FLAGS)
CXX_FLAGS += $(HEXAGON_CXX_FLAGS)
CXX_FLAGS += $(AARCH64_CXX_FLAGS)
CXX_FLAGS += $(X86_CXX_FLAGS)
CXX_FLAGS += $(OPENCL_CXX_FLAGS)
CXX_FLAGS += $(METAL_CXX_FLAGS)
CXX_FLAGS += $(OPENGL_CXX_FLAGS)
CXX_FLAGS += $(D3D12_CXX_FLAGS)
CXX_FLAGS += $(MIPS_CXX_FLAGS)
CXX_FLAGS += $(POWERPC_CXX_FLAGS)
CXX_FLAGS += $(INTROSPECTION_CXX_FLAGS)
CXX_FLAGS += $(EXCEPTIONS_CXX_FLAGS)
CXX_FLAGS += $(AMDGPU_CXX_FLAGS)

# This is required on some hosts like powerpc64le-linux-gnu because we may build
# everything with -fno-exceptions.  Without -funwind-tables, libHalide.so fails
# to propagate exceptions and causes a test failure.
CXX_FLAGS += -funwind-tables

print-%:
	@echo '$*=$($*)'

LLVM_STATIC_LIBS = -L $(LLVM_LIBDIR) $(shell $(LLVM_CONFIG) --link-static --libfiles bitwriter bitreader linker ipo mcjit $(X86_LLVM_CONFIG_LIB) $(ARM_LLVM_CONFIG_LIB) $(OPENCL_LLVM_CONFIG_LIB) $(METAL_LLVM_CONFIG_LIB) $(PTX_LLVM_CONFIG_LIB) $(AARCH64_LLVM_CONFIG_LIB) $(MIPS_LLVM_CONFIG_LIB) $(POWERPC_LLVM_CONFIG_LIB) $(HEXAGON_LLVM_CONFIG_LIB) $(AMDGPU_LLVM_CONFIG_LIB))

# Add a rpath to the llvm used for linking, in case multiple llvms are
# installed. Bakes a path on the build system into the .so, so don't
# use this config for distributions.
LLVM_SHARED_LIBS = -Wl,-rpath=$(LLVM_LIBDIR) -L $(LLVM_LIBDIR) -lLLVM

LLVM_LIBS_FOR_SHARED_LIBHALIDE=$(if $(WITH_LLVM_INSIDE_SHARED_LIBHALIDE),$(LLVM_STATIC_LIBS),$(LLVM_SHARED_LIBS))

TUTORIAL_CXX_FLAGS ?= -std=c++11 -g -fno-omit-frame-pointer $(RTTI_CXX_FLAGS) -I $(ROOT_DIR)/tools $(SANITIZER_FLAGS)
# The tutorials contain example code with warnings that we don't want
# to be flagged as errors, so the test flags are the tutorial flags
# plus our warning flags.
# Also allow tests, via conditional compilation, to use the entire
# capability of the CPU being compiled on via -march=native. This
# presumes tests are run on the smae machine they are compiled on.
TEST_CXX_FLAGS ?= $(TUTORIAL_CXX_FLAGS) $(CXX_WARNING_FLAGS) -march=native
TEST_LD_FLAGS = -L$(BIN_DIR) -lHalide $(COMMON_LD_FLAGS)

# gcc 4.8 fires a bogus warning on old versions of png.h
ifneq (,$(findstring g++,$(CXX_VERSION)))
ifneq (,$(findstring 4.8,$(CXX_VERSION)))
TEST_CXX_FLAGS += -Wno-literal-suffix
endif
endif

ifeq ($(UNAME), Linux)
TEST_LD_FLAGS += -rdynamic -Wl,--rpath=$(CURDIR)/$(BIN_DIR)
endif

ifeq ($(WITH_LLVM_INSIDE_SHARED_LIBHALIDE), )
TEST_LD_FLAGS += -Wl,--rpath=$(LLVM_LIBDIR)
endif

ifneq ($(WITH_PTX), )
ifneq (,$(findstring ptx,$(HL_TARGET)))
TEST_CUDA = 1
endif
ifneq (,$(findstring cuda,$(HL_TARGET)))
TEST_CUDA = 1
endif
endif

ifneq ($(WITH_OPENCL), )
ifneq (,$(findstring opencl,$(HL_TARGET)))
TEST_OPENCL = 1
endif
endif

ifneq ($(WITH_METAL), )
ifneq (,$(findstring metal,$(HL_TARGET)))
TEST_METAL = 1
endif
endif

ifeq ($(UNAME), Linux)
ifneq ($(TEST_CUDA), )
CUDA_LD_FLAGS ?= -L/usr/lib/nvidia-current -lcuda
endif
ifneq ($(TEST_OPENCL), )
OPENCL_LD_FLAGS ?= -lOpenCL
endif
OPENGL_LD_FLAGS ?= -lGL
HOST_OS=linux
endif

ifeq ($(UNAME), Darwin)
# Someone with an osx box with cuda installed please fix the line below
ifneq ($(TEST_CUDA), )
CUDA_LD_FLAGS ?= -L/usr/local/cuda/lib -lcuda
endif
ifneq ($(TEST_OPENCL), )
OPENCL_LD_FLAGS ?= -framework OpenCL
endif
ifneq ($(TEST_METAL), )
METAL_LD_FLAGS ?= -framework Metal -framework Foundation
endif
OPENGL_LD_FLAGS ?= -framework OpenGL
HOST_OS=os_x
endif

ifneq ($(TEST_OPENCL), )
TEST_CXX_FLAGS += -DTEST_OPENCL
endif

ifneq ($(TEST_METAL), )
TEST_CXX_FLAGS += -DTEST_METAL
endif

ifneq ($(TEST_CUDA), )
TEST_CXX_FLAGS += -DTEST_CUDA
endif

# Compiling the tutorials requires libpng
LIBPNG_LIBS_DEFAULT = $(shell libpng-config --ldflags)
LIBPNG_CXX_FLAGS ?= $(shell libpng-config --cflags)
# Workaround for libpng-config pointing to 64-bit versions on linux even when we're building for 32-bit
ifneq (,$(findstring -m32,$(CXX)))
ifneq (,$(findstring x86_64,$(LIBPNG_LIBS_DEFAULT)))
LIBPNG_LIBS ?= -lpng
endif
endif
LIBPNG_LIBS ?= $(LIBPNG_LIBS_DEFAULT)

# Workaround brew Cellar path for libpng-config output.
LIBJPEG_LINKER_PATH ?= $(shell echo $(LIBPNG_LIBS_DEFAULT) | sed -e'/-L.*[/][Cc]ellar[/]libpng/!d;s=\(.*\)/[Cc]ellar/libpng/.*=\1/lib=')
LIBJPEG_LIBS ?= $(LIBJPEG_LINKER_PATH) -ljpeg

# There's no libjpeg-config, unfortunately. We should look for
# jpeglib.h one directory level up from png.h . Also handle
# Mac OS brew installs where libpng-config returns paths
# into the PNG cellar.
LIBPNG_INCLUDE_DIRS = $(filter -I%,$(LIBPNG_CXX_FLAGS))
LIBJPEG_CXX_FLAGS ?= $(shell echo $(LIBPNG_INCLUDE_DIRS) | sed -e'/[Cc]ellar[/]libpng/!s=\(.*\)=\1/..=;s=\(.*\)/[Cc]ellar/libpng/.*=\1/include=')

IMAGE_IO_LIBS = $(LIBPNG_LIBS) $(LIBJPEG_LIBS)
IMAGE_IO_CXX_FLAGS = $(LIBPNG_CXX_FLAGS) $(LIBJPEG_CXX_FLAGS)

# We're building into the current directory $(CURDIR). Find the Halide
# repo root directory (the location of the makefile)
THIS_MAKEFILE = $(realpath $(filter %Makefile, $(MAKEFILE_LIST)))
ROOT_DIR = $(strip $(shell dirname $(THIS_MAKEFILE)))
SRC_DIR  = $(ROOT_DIR)/src

# Allow the user to specify PYBIND11_PATH as a relative path,
# but canonicalize it to an absolute path since the sub-makefile
# we call may have a different working dir.
ifdef PYBIND11_PATH
	REAL_PYBIND11_PATH = $(realpath $(PYBIND11_PATH))
else
	REAL_PYBIND11_PATH = /PYBIND11_PATH/is/undefined
endif

TARGET=$(if $(HL_TARGET),$(HL_TARGET),host)

# The following directories are all relative to the output directory (i.e. $(CURDIR), not $(SRC_DIR))
LIB_DIR     = lib
BIN_DIR     = bin
DISTRIB_DIR = distrib
INCLUDE_DIR = include
DOC_DIR     = doc
BUILD_DIR   = $(BIN_DIR)/build
FILTERS_DIR = $(BIN_DIR)/$(TARGET)/build
TMP_DIR     = $(BUILD_DIR)/tmp
HEXAGON_RUNTIME_LIBS_DIR = src/runtime/hexagon_remote/bin
HEXAGON_RUNTIME_LIBS = \
  $(HEXAGON_RUNTIME_LIBS_DIR)/arm-32-android/libhalide_hexagon_host.so \
  $(HEXAGON_RUNTIME_LIBS_DIR)/arm-64-android/libhalide_hexagon_host.so \
  $(HEXAGON_RUNTIME_LIBS_DIR)/host/libhalide_hexagon_host.so \
  $(HEXAGON_RUNTIME_LIBS_DIR)/v60/hexagon_sim_remote \
  $(HEXAGON_RUNTIME_LIBS_DIR)/v60/libhalide_hexagon_remote_skel.so \
  $(HEXAGON_RUNTIME_LIBS_DIR)/v60/signed_by_debug/libhalide_hexagon_remote_skel.so

SOURCE_FILES = \
  AddImageChecks.cpp \
  AddParameterChecks.cpp \
  AlignLoads.cpp \
  AllocationBoundsInference.cpp \
  ApplySplit.cpp \
  Argument.cpp \
  AssociativeOpsTable.cpp \
  Associativity.cpp \
  AsyncProducers.cpp \
  AutoSchedule.cpp \
  AutoScheduleUtils.cpp \
  BoundaryConditions.cpp \
  Bounds.cpp \
  BoundsInference.cpp \
  BoundSmallAllocations.cpp \
  Buffer.cpp \
  Closure.cpp \
  CodeGen_ARM.cpp \
  CodeGen_C.cpp \
  CodeGen_GPU_Dev.cpp \
  CodeGen_GPU_Host.cpp \
  CodeGen_Hexagon.cpp \
  CodeGen_Internal.cpp \
  CodeGen_LLVM.cpp \
  CodeGen_MIPS.cpp \
  CodeGen_D3D12Compute_Dev.cpp \
  CodeGen_OpenCL_Dev.cpp \
  CodeGen_Metal_Dev.cpp \
  CodeGen_OpenGL_Dev.cpp \
  CodeGen_OpenGLCompute_Dev.cpp \
  CodeGen_Posix.cpp \
  CodeGen_PowerPC.cpp \
  CodeGen_PTX_Dev.cpp \
  CodeGen_X86.cpp \
  CPlusPlusMangle.cpp \
  CSE.cpp \
  CanonicalizeGPUVars.cpp \
  Debug.cpp \
  DebugArguments.cpp \
  DebugToFile.cpp \
  Definition.cpp \
  Deinterleave.cpp \
  DeviceArgument.cpp \
  DeviceInterface.cpp \
  Dimension.cpp \
  EarlyFree.cpp \
  Elf.cpp \
  EliminateBoolVectors.cpp \
  Error.cpp \
  FastIntegerDivide.cpp \
  FindCalls.cpp \
  Float16.cpp \
  Func.cpp \
  Function.cpp \
  FuseGPUThreadLoops.cpp \
  FuzzFloatStores.cpp \
  Generator.cpp \
  HexagonOffload.cpp \
  HexagonOptimize.cpp \
  ImageParam.cpp \
  InferArguments.cpp \
  InjectHostDevBufferCopies.cpp \
  InjectOpenGLIntrinsics.cpp \
  Inline.cpp \
  InlineReductions.cpp \
  IntegerDivisionTable.cpp \
  Interval.cpp \
  Introspection.cpp \
  IR.cpp \
  IREquality.cpp \
  IRMatch.cpp \
  IRMutator.cpp \
  IROperator.cpp \
  IRPrinter.cpp \
  IRVisitor.cpp \
  JITModule.cpp \
  Lerp.cpp \
  LICM.cpp \
  LLVM_Output.cpp \
  LLVM_Runtime_Linker.cpp \
  LoopCarry.cpp \
  Lower.cpp \
  LowerWarpShuffles.cpp \
  MatlabWrapper.cpp \
  Memoization.cpp \
  Module.cpp \
  ModulusRemainder.cpp \
  Monotonic.cpp \
  ObjectInstanceRegistry.cpp \
  OutputImageParam.cpp \
  ParallelRVar.cpp \
  ParamMap.cpp \
  Parameter.cpp \
  PartitionLoops.cpp \
  Pipeline.cpp \
  Prefetch.cpp \
  PrintLoopNest.cpp \
  Profiling.cpp \
  PurifyIndexMath.cpp \
  PythonExtensionGen.cpp \
  Qualify.cpp \
  Random.cpp \
  RDom.cpp \
  RealizationOrder.cpp \
  Reduction.cpp \
  RegionCosts.cpp \
  RemoveDeadAllocations.cpp \
  RemoveExternLoops.cpp \
  RemoveTrivialForLoops.cpp \
  RemoveUndef.cpp \
  Schedule.cpp \
  ScheduleFunctions.cpp \
  SelectGPUAPI.cpp \
  Simplify.cpp \
  Simplify_Add.cpp \
  Simplify_And.cpp \
  Simplify_Call.cpp \
  Simplify_Cast.cpp \
  Simplify_Div.cpp \
  Simplify_EQ.cpp \
  Simplify_Exprs.cpp \
  Simplify_LT.cpp \
  Simplify_Let.cpp \
  Simplify_Max.cpp \
  Simplify_Min.cpp \
  Simplify_Mod.cpp \
  Simplify_Mul.cpp \
  Simplify_Not.cpp \
  Simplify_Or.cpp \
  Simplify_Select.cpp \
  Simplify_Shuffle.cpp \
  Simplify_Stmts.cpp \
  Simplify_Sub.cpp \
  SimplifySpecializations.cpp \
  SkipStages.cpp \
  SlidingWindow.cpp \
  Solve.cpp \
  SplitTuples.cpp \
  StmtToHtml.cpp \
  StorageFlattening.cpp \
  StorageFolding.cpp \
  StrictifyFloat.cpp \
  Substitute.cpp \
  Target.cpp \
  Tracing.cpp \
  TrimNoOps.cpp \
  Tuple.cpp \
  Type.cpp \
  UnifyDuplicateLets.cpp \
  UniquifyVariableNames.cpp \
  UnpackBuffers.cpp \
  UnrollLoops.cpp \
  UnsafePromises.cpp \
  Util.cpp \
  Var.cpp \
  VaryingAttributes.cpp \
  VectorizeLoops.cpp \
  WrapCalls.cpp \
  WrapExternStages.cpp

# The externally-visible header files that go into making Halide.h. Don't include anything here that includes llvm headers.
HEADER_FILES = \
  AddImageChecks.h \
  AddParameterChecks.h \
  AlignLoads.h \
  AllocationBoundsInference.h \
  ApplySplit.h \
  Argument.h \
  AssociativeOpsTable.h \
  Associativity.h \
  AsyncProducers.h \
  AutoSchedule.h \
  AutoScheduleUtils.h \
  BoundaryConditions.h \
  Bounds.h \
  BoundsInference.h \
  BoundSmallAllocations.h \
  Buffer.h \
  Closure.h \
  CodeGen_ARM.h \
  CodeGen_C.h \
  CodeGen_GPU_Dev.h \
  CodeGen_GPU_Host.h \
  CodeGen_Internal.h \
  CodeGen_LLVM.h \
  CodeGen_MIPS.h \
  CodeGen_D3D12Compute_Dev.h \
  CodeGen_OpenCL_Dev.h \
  CodeGen_Metal_Dev.h \
  CodeGen_OpenGL_Dev.h \
  CodeGen_OpenGLCompute_Dev.h \
  CodeGen_Posix.h \
  CodeGen_PowerPC.h \
  CodeGen_PTX_Dev.h \
  CodeGen_X86.h \
  ConciseCasts.h \
  CPlusPlusMangle.h \
  CSE.h \
  CanonicalizeGPUVars.h \
  Debug.h \
  DebugArguments.h \
  DebugToFile.h \
  Definition.h \
  Deinterleave.h \
  DeviceArgument.h \
  DeviceInterface.h \
  Dimension.h \
  EarlyFree.h \
  Elf.h \
  EliminateBoolVectors.h \
  Error.h \
  Expr.h \
  ExprUsesVar.h \
  Extern.h \
  FastIntegerDivide.h \
  FindCalls.h \
  Float16.h \
  Func.h \
  Function.h \
  FunctionPtr.h \
  FuseGPUThreadLoops.h \
  FuzzFloatStores.h \
  Generator.h \
  HexagonOffload.h \
  HexagonOptimize.h \
  runtime/HalideRuntime.h \
  runtime/HalideBuffer.h \
  ImageParam.h \
  InferArguments.h \
  InjectHostDevBufferCopies.h \
  InjectOpenGLIntrinsics.h \
  Inline.h \
  InlineReductions.h \
  IntegerDivisionTable.h \
  Interval.h \
  Introspection.h \
  IntrusivePtr.h \
  IREquality.h \
  IR.h \
  IRMatch.h \
  IRMutator.h \
  IROperator.h \
  IRPrinter.h \
  IRVisitor.h \
  JITModule.h \
  Lambda.h \
  Lerp.h \
  LICM.h \
  LLVM_Output.h \
  LLVM_Runtime_Linker.h \
  LoopCarry.h \
  Lower.h \
  LowerWarpShuffles.h \
  MainPage.h \
  MatlabWrapper.h \
  Memoization.h \
  Module.h \
  ModulusRemainder.h \
  Monotonic.h \
  ObjectInstanceRegistry.h \
  Outputs.h \
  OutputImageParam.h \
  ParallelRVar.h \
  Param.h \
  ParamMap.h \
  Parameter.h \
  PartitionLoops.h \
  Pipeline.h \
  Prefetch.h \
  Profiling.h \
  PurifyIndexMath.h \
  PythonExtensionGen.h \
  Qualify.h \
  Random.h \
  RealizationOrder.h \
  RDom.h \
  Reduction.h \
  RegionCosts.h \
  RemoveDeadAllocations.h \
  RemoveExternLoops.h \
  RemoveTrivialForLoops.h \
  RemoveUndef.h \
  Schedule.h \
  ScheduleFunctions.h \
  Scope.h \
  SelectGPUAPI.h \
  Simplify.h \
  SimplifySpecializations.h \
  SkipStages.h \
  SlidingWindow.h \
  Solve.h \
  SplitTuples.h \
  StmtToHtml.h \
  StorageFlattening.h \
  StorageFolding.h \
  StrictifyFloat.h \
  Substitute.h \
  Target.h \
  ThreadPool.h \
  Tracing.h \
  TrimNoOps.h \
  Tuple.h \
  Type.h \
  UnifyDuplicateLets.h \
  UniquifyVariableNames.h \
  UnpackBuffers.h \
  UnrollLoops.h \
  UnsafePromises.h \
  Util.h \
  Var.h \
  VaryingAttributes.h \
  VectorizeLoops.h \
  WrapCalls.h \
  WrapExternStages.h

OBJECTS = $(SOURCE_FILES:%.cpp=$(BUILD_DIR)/%.o)
HEADERS = $(HEADER_FILES:%.h=$(SRC_DIR)/%.h)

RUNTIME_CPP_COMPONENTS = \
  aarch64_cpu_features \
  alignment_128 \
  alignment_32 \
<<<<<<< HEAD
  allocation_cache \
=======
  alignment_64 \
>>>>>>> a5b397fd
  android_clock \
  android_host_cpu_count \
  android_io \
  android_opengl_context \
  android_tempfile \
  arm_cpu_features \
  buffer_t \
  cache \
  can_use_target \
  cuda \
  d3d12compute \
  destructors \
  device_interface \
  errors \
  fake_thread_pool \
  float16_t \
  gpu_device_selection \
  hexagon_cache_allocator \
  hexagon_cpu_features \
  hexagon_dma_pool \
  hexagon_dma \
  hexagon_host \
  ios_io \
  linux_clock \
  linux_host_cpu_count \
  linux_opengl_context \
  linux_yield \
  matlab \
  metadata \
  metal \
  metal_objc_arm \
  metal_objc_x86 \
  mingw_math \
  mips_cpu_features \
  module_aot_ref_count \
  module_jit_ref_count \
  msan \
  msan_stubs \
  old_buffer_t \
  opencl \
  opengl \
  openglcompute \
  osx_clock \
  osx_get_symbol \
  osx_host_cpu_count \
  osx_opengl_context \
  osx_yield \
  posix_abort \
  posix_allocator \
  posix_clock \
  posix_error_handler \
  posix_get_symbol \
  posix_io \
  posix_print \
  posix_tempfile \
  posix_threads \
  posix_threads_tsan \
  powerpc_cpu_features \
  prefetch \
  profiler \
  profiler_inlined \
  pseudostack \
  qurt_allocator \
  qurt_hvx \
  qurt_hvx_vtcm \
  qurt_init_fini \
  qurt_threads \
  qurt_threads_tsan \
  qurt_yield \
  runtime_api \
  ssp \
  to_string \
  tracing \
  windows_abort \
  windows_clock \
  windows_cuda \
  windows_get_symbol \
  windows_io \
  windows_opencl \
  windows_profiler \
  windows_tempfile \
  windows_threads \
  windows_threads_tsan \
  windows_yield \
  write_debug_image \
  x86_cpu_features \

RUNTIME_LL_COMPONENTS = \
  aarch64 \
  arm \
  arm_no_neon \
  d3d12_abi_patch_64 \
  hvx_64 \
  hvx_128 \
  mips \
  posix_math \
  powerpc \
  ptx_dev \
  win32_math \
  x86 \
  x86_avx \
  x86_avx2 \
  x86_sse41

RUNTIME_EXPORTED_INCLUDES = $(INCLUDE_DIR)/HalideRuntime.h \
                            $(INCLUDE_DIR)/HalideRuntimeD3D12Compute.h \
                            $(INCLUDE_DIR)/HalideRuntimeCuda.h \
                            $(INCLUDE_DIR)/HalideRuntimeHexagonDma.h \
                            $(INCLUDE_DIR)/HalideRuntimeHexagonHost.h \
                            $(INCLUDE_DIR)/HalideRuntimeOpenCL.h \
                            $(INCLUDE_DIR)/HalideRuntimeOpenGL.h \
                            $(INCLUDE_DIR)/HalideRuntimeOpenGLCompute.h \
                            $(INCLUDE_DIR)/HalideRuntimeMetal.h	\
                            $(INCLUDE_DIR)/HalideRuntimeQurt.h \
                            $(INCLUDE_DIR)/HalideBuffer.h

INITIAL_MODULES = $(RUNTIME_CPP_COMPONENTS:%=$(BUILD_DIR)/initmod.%_32.o) \
                  $(RUNTIME_CPP_COMPONENTS:%=$(BUILD_DIR)/initmod.%_64.o) \
                  $(RUNTIME_CPP_COMPONENTS:%=$(BUILD_DIR)/initmod.%_32_debug.o) \
                  $(RUNTIME_CPP_COMPONENTS:%=$(BUILD_DIR)/initmod.%_64_debug.o) \
                  $(RUNTIME_EXPORTED_INCLUDES:$(INCLUDE_DIR)/%.h=$(BUILD_DIR)/initmod.%_h.o) \
                  $(BUILD_DIR)/initmod.inlined_c.o \
                  $(RUNTIME_LL_COMPONENTS:%=$(BUILD_DIR)/initmod.%_ll.o) \
                  $(PTX_DEVICE_INITIAL_MODULES:libdevice.%.bc=$(BUILD_DIR)/initmod_ptx.%_ll.o)

# Add the Hexagon simulator to the rpath on Linux. (Not supported elsewhere, so no else cases.)
ifeq ($(UNAME), Linux)
ifneq (,$(WITH_HEXAGON))
ifneq (,$(HL_HEXAGON_TOOLS))
TEST_LD_FLAGS += -Wl,--rpath=$(ROOT_DIR)/src/runtime/hexagon_remote/bin/host
TEST_LD_FLAGS += -Wl,--rpath=$(HL_HEXAGON_TOOLS)/lib/iss
endif
endif
endif

.PHONY: all
all: $(LIB_DIR)/libHalide.a $(BIN_DIR)/libHalide.$(SHARED_EXT) $(INCLUDE_DIR)/Halide.h $(RUNTIME_EXPORTED_INCLUDES) test_internal

$(BUILD_DIR)/llvm_objects/list: $(OBJECTS) $(INITIAL_MODULES)
	# Determine the relevant object files from llvm with a dummy
	# compilation. Passing -t to the linker gets it to list which
	# object files in which archives it uses to resolve
	# symbols. We only care about the libLLVM ones.
	@mkdir -p $(@D)
	$(CXX) -o /dev/null -shared $(OBJECTS) $(INITIAL_MODULES) -Wl,-t $(LLVM_STATIC_LIBS) $(LLVM_SYSTEM_LIBS) $(COMMON_LD_FLAGS) 2>&1| egrep "libLLVM" > $(BUILD_DIR)/llvm_objects/list.new
	# if the list has changed since the previous build, or there
	# is no list from a previous build, then delete any old object
	# files and re-extract the required object files
	cd $(BUILD_DIR)/llvm_objects; \
	if cmp -s list.new list; \
	then \
	echo "No changes in LLVM deps"; \
	touch list; \
	else \
	rm -f llvm_*.o*; \
	cat list.new | sed = | sed "N;s/[()]/ /g;s/\n /\n/;s/\([0-9]*\)\n\([^ ]*\) \([^ ]*\)/ar x \2 \3; mv \3 llvm_\1_\3/" | bash -; \
	mv list.new list; \
	fi

$(LIB_DIR)/libHalide.a: $(OBJECTS) $(INITIAL_MODULES) $(BUILD_DIR)/llvm_objects/list
	# Archive together all the halide and llvm object files
	@mkdir -p $(@D)
	@rm -f $(LIB_DIR)/libHalide.a
	# ar breaks on MinGW with all objects at the same time.
	echo $(OBJECTS) $(INITIAL_MODULES) $(BUILD_DIR)/llvm_objects/llvm_*.o* | xargs -n200 ar q $(LIB_DIR)/libHalide.a
	ranlib $(LIB_DIR)/libHalide.a

$(BIN_DIR)/libHalide.$(SHARED_EXT): $(OBJECTS) $(INITIAL_MODULES)
	@mkdir -p $(@D)
	$(CXX) -shared $(OBJECTS) $(INITIAL_MODULES) $(LLVM_LIBS_FOR_SHARED_LIBHALIDE) $(LLVM_SYSTEM_LIBS) $(COMMON_LD_FLAGS) $(INSTALL_NAME_TOOL_LD_FLAGS) -o $(BIN_DIR)/libHalide.$(SHARED_EXT)
ifeq ($(UNAME), Darwin)
	install_name_tool -id $(CURDIR)/$(BIN_DIR)/libHalide.$(SHARED_EXT) $(BIN_DIR)/libHalide.$(SHARED_EXT)
endif

$(INCLUDE_DIR)/Halide.h: $(SRC_DIR)/../LICENSE.txt $(HEADERS) $(BIN_DIR)/build_halide_h
	@mkdir -p $(@D)
	$(BIN_DIR)/build_halide_h $(SRC_DIR)/../LICENSE.txt $(HEADERS) > $(INCLUDE_DIR)/Halide.h
	# Also generate a precompiled version in the same folder so that anything compiled with a compatible set of flags can use it
	@mkdir -p $(INCLUDE_DIR)/Halide.h.gch
	$(CXX) -std=c++11 $(TEST_CXX_FLAGS) -I$(ROOT_DIR) $(OPTIMIZE) -x c++-header $(INCLUDE_DIR)/Halide.h -o $(INCLUDE_DIR)/Halide.h.gch/Halide.default.gch
	$(CXX) -std=c++11 $(TEST_CXX_FLAGS) -I$(ROOT_DIR) $(OPTIMIZE_FOR_BUILD_TIME) -x c++-header $(INCLUDE_DIR)/Halide.h -o $(INCLUDE_DIR)/Halide.h.gch/Halide.test.gch

$(INCLUDE_DIR)/HalideRuntime%: $(SRC_DIR)/runtime/HalideRuntime%
	echo Copying $<
	@mkdir -p $(@D)
	cp $< $(INCLUDE_DIR)/

$(INCLUDE_DIR)/HalideBuffer.h: $(SRC_DIR)/runtime/HalideBuffer.h
	echo Copying $<
	@mkdir -p $(@D)
	cp $< $(INCLUDE_DIR)/

$(BIN_DIR)/build_halide_h: $(ROOT_DIR)/tools/build_halide_h.cpp
	@-mkdir -p $(@D)
	$(CXX) -std=c++11 $< -o $@

-include $(OBJECTS:.o=.d)
-include $(INITIAL_MODULES:.o=.d)

# Compile generic 32- or 64-bit code
# (The 'nacl' is a red herring. This is just a generic 32-bit little-endian target.)
RUNTIME_TRIPLE_32 = "le32-unknown-nacl-unknown"
RUNTIME_TRIPLE_64 = "le64-unknown-unknown-unknown"

# win32 is tied to x86 due to the use of the __stdcall calling convention
RUNTIME_TRIPLE_WIN_32 = "i386-unknown-unknown-unknown"

# -std=gnu++98 is deliberate; we do NOT want c++11 here,
# as we don't want static locals to get thread synchronization stuff.
RUNTIME_CXX_FLAGS = -O3 -fno-vectorize -ffreestanding -fno-blocks -fno-exceptions -fno-unwind-tables -fpic -std=gnu++98
$(BUILD_DIR)/initmod.%_64.ll: $(SRC_DIR)/runtime/%.cpp $(BUILD_DIR)/clang_ok
	@mkdir -p $(@D)
	$(CLANG) $(CXX_WARNING_FLAGS) $(RUNTIME_CXX_FLAGS) -m64 -target $(RUNTIME_TRIPLE_64) -DCOMPILING_HALIDE_RUNTIME -DBITS_64 -emit-llvm -S $(SRC_DIR)/runtime/$*.cpp -o $@ -MMD -MP -MF $(BUILD_DIR)/initmod.$*_64.d

$(BUILD_DIR)/initmod.windows_%_32.ll: $(SRC_DIR)/runtime/windows_%.cpp $(BUILD_DIR)/clang_ok
	@mkdir -p $(@D)
	$(CLANG) $(CXX_WARNING_FLAGS) $(RUNTIME_CXX_FLAGS) -m32 -target $(RUNTIME_TRIPLE_WIN_32) -DCOMPILING_HALIDE_RUNTIME -DBITS_32 -emit-llvm -S $(SRC_DIR)/runtime/windows_$*.cpp -o $@ -MMD -MP -MF $(BUILD_DIR)/initmod.windows_$*_32.d

$(BUILD_DIR)/initmod.%_32.ll: $(SRC_DIR)/runtime/%.cpp $(BUILD_DIR)/clang_ok
	@mkdir -p $(@D)
	$(CLANG) $(CXX_WARNING_FLAGS) $(RUNTIME_CXX_FLAGS) -m32 -target $(RUNTIME_TRIPLE_32) -DCOMPILING_HALIDE_RUNTIME -DBITS_32 -emit-llvm -S $(SRC_DIR)/runtime/$*.cpp -o $@ -MMD -MP -MF $(BUILD_DIR)/initmod.$*_32.d

$(BUILD_DIR)/initmod.%_64_debug.ll: $(SRC_DIR)/runtime/%.cpp $(BUILD_DIR)/clang_ok
	@mkdir -p $(@D)
	$(CLANG) $(CXX_WARNING_FLAGS) -g -DDEBUG_RUNTIME $(RUNTIME_CXX_FLAGS) -m64 -target  $(RUNTIME_TRIPLE_64) -DCOMPILING_HALIDE_RUNTIME -DBITS_64 -emit-llvm -S $(SRC_DIR)/runtime/$*.cpp -o $@ -MMD -MP -MF $(BUILD_DIR)/initmod.$*_64_debug.d

$(BUILD_DIR)/initmod.windows_%_32_debug.ll: $(SRC_DIR)/runtime/windows_%.cpp $(BUILD_DIR)/clang_ok
	@mkdir -p $(@D)
	$(CLANG) $(CXX_WARNING_FLAGS) -g -DDEBUG_RUNTIME $(RUNTIME_CXX_FLAGS) -m32 -target $(RUNTIME_TRIPLE_WIN_32) -DCOMPILING_HALIDE_RUNTIME -DBITS_32 -emit-llvm -S $(SRC_DIR)/runtime/windows_$*.cpp -o $@ -MMD -MP -MF $(BUILD_DIR)/initmod.windows_$*_32_debug.d

$(BUILD_DIR)/initmod.%_32_debug.ll: $(SRC_DIR)/runtime/%.cpp $(BUILD_DIR)/clang_ok
	@mkdir -p $(@D)
	$(CLANG) $(CXX_WARNING_FLAGS) -g -DDEBUG_RUNTIME -O3 $(RUNTIME_CXX_FLAGS) -m32 -target $(RUNTIME_TRIPLE_32) -DCOMPILING_HALIDE_RUNTIME -DBITS_32 -emit-llvm -S $(SRC_DIR)/runtime/$*.cpp -o $@ -MMD -MP -MF $(BUILD_DIR)/initmod.$*_32_debug.d

$(BUILD_DIR)/initmod.%_ll.ll: $(SRC_DIR)/runtime/%.ll
	@mkdir -p $(@D)
	cp $(SRC_DIR)/runtime/$*.ll $(BUILD_DIR)/initmod.$*_ll.ll

$(BUILD_DIR)/initmod.%.bc: $(BUILD_DIR)/initmod.%.ll $(BUILD_DIR)/llvm_ok
	$(LLVM_AS) $(BUILD_DIR)/initmod.$*.ll -o $(BUILD_DIR)/initmod.$*.bc

$(BUILD_DIR)/initmod.%.cpp: $(BIN_DIR)/binary2cpp $(BUILD_DIR)/initmod.%.bc
	./$(BIN_DIR)/binary2cpp halide_internal_initmod_$* < $(BUILD_DIR)/initmod.$*.bc > $@

$(BUILD_DIR)/initmod.%_h.cpp: $(BIN_DIR)/binary2cpp $(SRC_DIR)/runtime/%.h
	./$(BIN_DIR)/binary2cpp halide_internal_runtime_header_$*_h < $(SRC_DIR)/runtime/$*.h > $@

# Any c in the runtime that must be inlined needs to be copy-pasted into the output for the C backend.
$(BUILD_DIR)/initmod.inlined_c.cpp: $(BIN_DIR)/binary2cpp $(SRC_DIR)/runtime/buffer_t.cpp
	./$(BIN_DIR)/binary2cpp halide_internal_initmod_inlined_c < $(SRC_DIR)/runtime/buffer_t.cpp > $@

$(BUILD_DIR)/initmod_ptx.%_ll.cpp: $(BIN_DIR)/binary2cpp $(SRC_DIR)/runtime/nvidia_libdevice_bitcode/libdevice.%.bc
	./$(BIN_DIR)/binary2cpp halide_internal_initmod_ptx_$(basename $*)_ll < $(SRC_DIR)/runtime/nvidia_libdevice_bitcode/libdevice.$*.bc > $@

$(BIN_DIR)/binary2cpp: $(ROOT_DIR)/tools/binary2cpp.cpp
	@mkdir -p $(@D)
	$(CXX) $< -o $@

$(BUILD_DIR)/initmod_ptx.%_ll.o: $(BUILD_DIR)/initmod_ptx.%_ll.cpp
	$(CXX) -c $< -o $@ -MMD -MP -MF $(BUILD_DIR)/$*.d -MT $(BUILD_DIR)/$*.o

$(BUILD_DIR)/initmod.%.o: $(BUILD_DIR)/initmod.%.cpp
	$(CXX) -c $< -o $@ -MMD -MP -MF $(BUILD_DIR)/$*.d -MT $(BUILD_DIR)/$*.o

$(BUILD_DIR)/%.o: $(SRC_DIR)/%.cpp $(SRC_DIR)/%.h $(BUILD_DIR)/llvm_ok
	@mkdir -p $(@D)
	$(CXX) $(CXX_FLAGS) -c $< -o $@ -MMD -MP -MF $(BUILD_DIR)/$*.d -MT $(BUILD_DIR)/$*.o

$(BUILD_DIR)/Simplify_%.o: $(SRC_DIR)/Simplify_%.cpp $(SRC_DIR)/Simplify_Internal.h $(BUILD_DIR)/llvm_ok
	@mkdir -p $(@D)
	$(CXX) $(CXX_FLAGS) -c $< -o $@ -MMD -MP -MF $(BUILD_DIR)/Simplify_$*.d -MT $@

.PHONY: clean
clean:
	rm -rf $(LIB_DIR)
	rm -rf $(BIN_DIR)
	rm -rf $(BUILD_DIR)
	rm -rf $(TMP_DIR)
	rm -rf $(FILTERS_DIR)
	rm -rf $(INCLUDE_DIR)
	rm -rf $(DOC_DIR)
	rm -rf $(DISTRIB_DIR)
	rm -rf $(ROOT_DIR)/apps/*/bin

.SECONDARY:

CORRECTNESS_TESTS = $(shell ls $(ROOT_DIR)/test/correctness/*.cpp) $(shell ls $(ROOT_DIR)/test/correctness/*.c)
PERFORMANCE_TESTS = $(shell ls $(ROOT_DIR)/test/performance/*.cpp)
ERROR_TESTS = $(shell ls $(ROOT_DIR)/test/error/*.cpp)
WARNING_TESTS = $(shell ls $(ROOT_DIR)/test/warning/*.cpp)
OPENGL_TESTS := $(shell ls $(ROOT_DIR)/test/opengl/*.cpp)
GENERATOR_EXTERNAL_TESTS := $(shell ls $(ROOT_DIR)/test/generator/*test.cpp)
GENERATOR_EXTERNAL_TEST_GENERATOR := $(shell ls $(ROOT_DIR)/test/generator/*_generator.cpp)
TUTORIALS = $(filter-out %_generate.cpp, $(shell ls $(ROOT_DIR)/tutorial/*.cpp))
AUTO_SCHEDULE_TESTS = $(shell ls $(ROOT_DIR)/test/auto_schedule/*.cpp)

-include $(OPENGL_TESTS:$(ROOT_DIR)/test/opengl/%.cpp=$(BUILD_DIR)/test_opengl_%.d)

test_correctness: $(CORRECTNESS_TESTS:$(ROOT_DIR)/test/correctness/%.cpp=quiet_correctness_%) $(CORRECTNESS_TESTS:$(ROOT_DIR)/test/correctness/%.c=quiet_correctness_%)
test_performance: $(PERFORMANCE_TESTS:$(ROOT_DIR)/test/performance/%.cpp=performance_%)
test_error: $(ERROR_TESTS:$(ROOT_DIR)/test/error/%.cpp=error_%)
test_warning: $(WARNING_TESTS:$(ROOT_DIR)/test/warning/%.cpp=warning_%)
test_tutorial: $(TUTORIALS:$(ROOT_DIR)/tutorial/%.cpp=tutorial_%)
test_valgrind: $(CORRECTNESS_TESTS:$(ROOT_DIR)/test/correctness/%.cpp=valgrind_%)
test_avx512: $(CORRECTNESS_TESTS:$(ROOT_DIR)/test/correctness/%.cpp=avx512_%)
test_opengl: $(OPENGL_TESTS:$(ROOT_DIR)/test/opengl/%.cpp=opengl_%)
test_auto_schedule: $(AUTO_SCHEDULE_TESTS:$(ROOT_DIR)/test/auto_schedule/%.cpp=auto_schedule_%)

# There are three types of tests for generators:
# 1) Externally-written aot-based tests
# 1) Externally-written aot-based tests (compiled using C++ backend)
# 2) Externally-written JIT-based tests
GENERATOR_AOT_TESTS = $(GENERATOR_EXTERNAL_TESTS:$(ROOT_DIR)/test/generator/%_aottest.cpp=generator_aot_%)
GENERATOR_AOTCPP_TESTS = $(GENERATOR_EXTERNAL_TESTS:$(ROOT_DIR)/test/generator/%_aottest.cpp=generator_aotcpp_%)
GENERATOR_JIT_TESTS = $(GENERATOR_EXTERNAL_TESTS:$(ROOT_DIR)/test/generator/%_jittest.cpp=generator_jit_%)

# multitarget test doesn't make any sense for the CPP backend; just skip it.
GENERATOR_AOTCPP_TESTS := $(filter-out generator_aotcpp_multitarget,$(GENERATOR_AOTCPP_TESTS))

# Note that many of the AOT-CPP tests are broken right now;
# remove AOT-CPP tests that don't (yet) work for C++ backend
# (each tagged with the *known* blocking issue(s))

# https://github.com/halide/Halide/issues/2084 (only if opencl enabled)
GENERATOR_AOTCPP_TESTS := $(filter-out generator_aotcpp_acquire_release,$(GENERATOR_AOTCPP_TESTS))

# https://github.com/halide/Halide/issues/2084 (only if opencl enabled)
GENERATOR_AOTCPP_TESTS := $(filter-out generator_aotcpp_define_extern_opencl,$(GENERATOR_AOTCPP_TESTS))

# https://github.com/halide/Halide/issues/2084 (only if opencl enabled)
GENERATOR_AOTCPP_TESTS := $(filter-out generator_aotcpp_gpu_object_lifetime,$(GENERATOR_AOTCPP_TESTS))

# https://github.com/halide/Halide/issues/2084 (only if opencl enabled)
GENERATOR_AOTCPP_TESTS := $(filter-out generator_aotcpp_gpu_only,$(GENERATOR_AOTCPP_TESTS))

# https://github.com/halide/Halide/issues/2084 (only if opencl enabled))
GENERATOR_AOTCPP_TESTS := $(filter-out generator_aotcpp_cleanup_on_error,$(GENERATOR_AOTCPP_TESTS))

# https://github.com/halide/Halide/issues/2084 (only if opencl enabled)
GENERATOR_AOTCPP_TESTS := $(filter-out generator_aotcpp_old_buffer_t,$(GENERATOR_AOTCPP_TESTS))

# https://github.com/halide/Halide/issues/2084 (only if opencl enabled)
GENERATOR_AOTCPP_TESTS := $(filter-out generator_aotcpp_buffer_copy,$(GENERATOR_AOTCPP_TESTS))

# https://github.com/halide/Halide/issues/2071
GENERATOR_AOTCPP_TESTS := $(filter-out generator_aotcpp_user_context,$(GENERATOR_AOTCPP_TESTS))

# https://github.com/halide/Halide/issues/2071
GENERATOR_AOTCPP_TESTS := $(filter-out generator_aotcpp_argvcall,$(GENERATOR_AOTCPP_TESTS))

# https://github.com/halide/Halide/issues/2071
GENERATOR_AOTCPP_TESTS := $(filter-out generator_aotcpp_metadata_tester,$(GENERATOR_AOTCPP_TESTS))

# https://github.com/halide/Halide/issues/2071
GENERATOR_AOTCPP_TESTS := $(filter-out generator_aotcpp_cxx_mangling,$(GENERATOR_AOTCPP_TESTS))

# https://github.com/halide/Halide/issues/2075
GENERATOR_AOTCPP_TESTS := $(filter-out generator_aotcpp_msan,$(GENERATOR_AOTCPP_TESTS))

# https://github.com/halide/Halide/issues/2075
GENERATOR_AOTCPP_TESTS := $(filter-out generator_aotcpp_memory_profiler_mandelbrot,$(GENERATOR_AOTCPP_TESTS))

# https://github.com/halide/Halide/issues/2082
GENERATOR_AOTCPP_TESTS := $(filter-out generator_aotcpp_matlab,$(GENERATOR_AOTCPP_TESTS))

# https://github.com/halide/Halide/issues/2093
GENERATOR_AOTCPP_TESTS := $(filter-out generator_aotcpp_async_parallel,$(GENERATOR_AOTCPP_TESTS))

test_aotcpp_generator: $(GENERATOR_AOTCPP_TESTS)

# This is just a test to ensure than RunGen builds and links for a critical mass of Generators;
# not all will work directly (e.g. due to missing define_externs at link time), so we blacklist
# those known to be broken for plausible reasons.
GENERATOR_BUILD_RUNGEN_TESTS = $(GENERATOR_EXTERNAL_TEST_GENERATOR:$(ROOT_DIR)/test/generator/%_generator.cpp=$(FILTERS_DIR)/%.rungen)
GENERATOR_BUILD_RUNGEN_TESTS := $(filter-out $(FILTERS_DIR)/async_parallel.rungen,$(GENERATOR_BUILD_RUNGEN_TESTS))
GENERATOR_BUILD_RUNGEN_TESTS := $(filter-out $(FILTERS_DIR)/cxx_mangling_define_extern.rungen,$(GENERATOR_BUILD_RUNGEN_TESTS))
GENERATOR_BUILD_RUNGEN_TESTS := $(filter-out $(FILTERS_DIR)/define_extern_opencl.rungen,$(GENERATOR_BUILD_RUNGEN_TESTS))
GENERATOR_BUILD_RUNGEN_TESTS := $(filter-out $(FILTERS_DIR)/matlab.rungen,$(GENERATOR_BUILD_RUNGEN_TESTS))
GENERATOR_BUILD_RUNGEN_TESTS := $(filter-out $(FILTERS_DIR)/msan.rungen,$(GENERATOR_BUILD_RUNGEN_TESTS))
GENERATOR_BUILD_RUNGEN_TESTS := $(filter-out $(FILTERS_DIR)/multitarget.rungen,$(GENERATOR_BUILD_RUNGEN_TESTS))
GENERATOR_BUILD_RUNGEN_TESTS := $(filter-out $(FILTERS_DIR)/nested_externs.rungen,$(GENERATOR_BUILD_RUNGEN_TESTS))
GENERATOR_BUILD_RUNGEN_TESTS := $(filter-out $(FILTERS_DIR)/old_buffer_t.rungen,$(GENERATOR_BUILD_RUNGEN_TESTS))
GENERATOR_BUILD_RUNGEN_TESTS := $(filter-out $(FILTERS_DIR)/tiled_blur.rungen,$(GENERATOR_BUILD_RUNGEN_TESTS))
GENERATOR_BUILD_RUNGEN_TESTS := $(filter-out $(FILTERS_DIR)/extern_output.rungen,$(GENERATOR_BUILD_RUNGEN_TESTS))
test_rungen: $(GENERATOR_BUILD_RUNGEN_TESTS) $(FILTERS_DIR)/multi_rungen $(FILTERS_DIR)/multi_rungen2

test_generator: $(GENERATOR_AOT_TESTS) $(GENERATOR_AOTCPP_TESTS) $(GENERATOR_JIT_TESTS) $(GENERATOR_BUILD_RUNGEN_TESTS)

ALL_TESTS = test_internal test_correctness test_error test_tutorial test_warning test_generator

# These targets perform timings of each test. For most tests this includes Halide JIT compile times, and run times.
# For generator tests they time the compile time only. The times are recorded in CSV files.
time_compilation_correctness: init_time_compilation_correctness $(CORRECTNESS_TESTS:$(ROOT_DIR)/test/correctness/%.cpp=time_compilation_test_%)
time_compilation_performance: init_time_compilation_performance $(PERFORMANCE_TESTS:$(ROOT_DIR)/test/performance/%.cpp=time_compilation_performance_%)
time_compilation_opengl: init_time_compilation_opengl $(OPENGL_TESTS:$(ROOT_DIR)/test/opengl/%.cpp=time_compilation_opengl_%)
time_compilation_generator: init_time_compilation_generator $(GENERATOR_TESTS:$(ROOT_DIR)/test/generator/%_aottest.cpp=time_compilation_generator_%)

init_time_compilation_%:
	echo "TEST,User (s),System (s),Real" > $(@:init_time_compilation_%=compile_times_%.csv)

TIME_COMPILATION ?= /usr/bin/time -a -f "$@,%U,%S,%E" -o

run_tests: $(ALL_TESTS)
	make -f $(THIS_MAKEFILE) test_performance test_auto_schedule

build_tests: $(CORRECTNESS_TESTS:$(ROOT_DIR)/test/correctness/%.cpp=$(BIN_DIR)/correctness_%) \
	$(PERFORMANCE_TESTS:$(ROOT_DIR)/test/performance/%.cpp=$(BIN_DIR)/performance_%) \
	$(ERROR_TESTS:$(ROOT_DIR)/test/error/%.cpp=$(BIN_DIR)/error_%) \
	$(WARNING_TESTS:$(ROOT_DIR)/test/warning/%.cpp=$(BIN_DIR)/warning_%) \
	$(OPENGL_TESTS:$(ROOT_DIR)/test/opengl/%.cpp=$(BIN_DIR)/opengl_%) \
	$(GENERATOR_EXTERNAL_TESTS:$(ROOT_DIR)/test/generator/%_aottest.cpp=$(BIN_DIR)/$(TARGET)/generator_aot_%) \
	$(GENERATOR_EXTERNAL_TESTS:$(ROOT_DIR)/test/generator/%_jittest.cpp=$(BIN_DIR)/generator_jit_%) \
	$(AUTO_SCHEDULE_TESTS:$(ROOT_DIR)/test/auto_schedule/%.cpp=$(BIN_DIR)/auto_schedule_%)

clean_generator:
	rm -rf $(BIN_DIR)/*.generator
	rm -rf $(BIN_DIR)/*/runtime.a
	rm -rf $(FILTERS_DIR)
	rm -rf $(BIN_DIR)/*/generator_*
	rm -rf $(BUILD_DIR)/*_generator.o
	rm -f $(BUILD_DIR)/GenGen.o
	rm -f $(BUILD_DIR)/RunGenMain.o

time_compilation_tests: time_compilation_correctness time_compilation_performance time_compilation_generator

LIBHALIDE_DEPS ?= $(BIN_DIR)/libHalide.$(SHARED_EXT) $(INCLUDE_DIR)/Halide.h

$(BUILD_DIR)/GenGen.o: $(ROOT_DIR)/tools/GenGen.cpp $(INCLUDE_DIR)/Halide.h
	@mkdir -p $(@D)
	$(CXX) -c $< $(TEST_CXX_FLAGS) -I$(INCLUDE_DIR) -o $@

# Make an empty generator for generating runtimes.
$(BIN_DIR)/runtime.generator: $(BUILD_DIR)/GenGen.o $(BIN_DIR)/libHalide.$(SHARED_EXT)
	@mkdir -p $(@D)
	$(CXX) $< $(TEST_LD_FLAGS) -o $@

# Generate a standalone runtime for a given target string
$(BIN_DIR)/%/runtime.a: $(BIN_DIR)/runtime.generator
	@mkdir -p $(@D)
	$(CURDIR)/$< -r runtime -o $(CURDIR)/$(BIN_DIR)/$* target=$*

$(BIN_DIR)/test_internal: $(ROOT_DIR)/test/internal.cpp $(BIN_DIR)/libHalide.$(SHARED_EXT)
	@mkdir -p $(@D)
	$(CXX) $(TEST_CXX_FLAGS) $< -I$(SRC_DIR) $(TEST_LD_FLAGS) -o $@

# Correctness test that link against libHalide
$(BIN_DIR)/correctness_%: $(ROOT_DIR)/test/correctness/%.cpp $(BIN_DIR)/libHalide.$(SHARED_EXT) $(INCLUDE_DIR)/Halide.h $(RUNTIME_EXPORTED_INCLUDES)
	@mkdir -p $(@D)
	$(CXX) $(TEST_CXX_FLAGS) -I$(ROOT_DIR) $(OPTIMIZE_FOR_BUILD_TIME) $< -I$(INCLUDE_DIR) $(TEST_LD_FLAGS) -o $@

# Correctness tests that do NOT link against libHalide
$(BIN_DIR)/correctness_plain_c_includes: $(ROOT_DIR)/test/correctness/plain_c_includes.c $(RUNTIME_EXPORTED_INCLUDES)
	$(CXX) -x c -Wall -Werror -I$(ROOT_DIR) $(OPTIMIZE_FOR_BUILD_TIME) $< -I$(ROOT_DIR)/src/runtime -o $@

# Note that this test must *not* link in either libHalide, or a Halide runtime;
# this test should be usable without either.
$(BIN_DIR)/correctness_halide_buffer: $(ROOT_DIR)/test/correctness/halide_buffer.cpp $(INCLUDE_DIR)/HalideBuffer.h $(RUNTIME_EXPORTED_INCLUDES)
	$(CXX) $(TEST_CXX_FLAGS) $(OPTIMIZE_FOR_BUILD_TIME) $< -I$(INCLUDE_DIR) -o $@

# The image_io test additionally needs to link to libpng and
# libjpeg.
$(BIN_DIR)/correctness_image_io: $(ROOT_DIR)/test/correctness/image_io.cpp $(BIN_DIR)/libHalide.$(SHARED_EXT) $(INCLUDE_DIR)/Halide.h $(RUNTIME_EXPORTED_INCLUDES)
	$(CXX) $(TEST_CXX_FLAGS) $(IMAGE_IO_CXX_FLAGS) -I$(ROOT_DIR) $(OPTIMIZE_FOR_BUILD_TIME) $< -I$(INCLUDE_DIR) $(TEST_LD_FLAGS) $(IMAGE_IO_LIBS) -o $@

$(BIN_DIR)/performance_%: $(ROOT_DIR)/test/performance/%.cpp $(BIN_DIR)/libHalide.$(SHARED_EXT) $(INCLUDE_DIR)/Halide.h
	$(CXX) $(TEST_CXX_FLAGS) $(OPTIMIZE) $< -I$(INCLUDE_DIR) -I$(ROOT_DIR) $(TEST_LD_FLAGS) -o $@

# Error tests that link against libHalide
$(BIN_DIR)/error_%: $(ROOT_DIR)/test/error/%.cpp $(BIN_DIR)/libHalide.$(SHARED_EXT) $(INCLUDE_DIR)/Halide.h
	$(CXX) $(TEST_CXX_FLAGS) -I$(ROOT_DIR) $(OPTIMIZE_FOR_BUILD_TIME) $< -I$(INCLUDE_DIR) $(TEST_LD_FLAGS) -o $@

$(BIN_DIR)/warning_%: $(ROOT_DIR)/test/warning/%.cpp $(BIN_DIR)/libHalide.$(SHARED_EXT) $(INCLUDE_DIR)/Halide.h
	$(CXX) $(TEST_CXX_FLAGS) $(OPTIMIZE_FOR_BUILD_TIME) $< -I$(INCLUDE_DIR) $(TEST_LD_FLAGS) -o $@

$(BIN_DIR)/opengl_%: $(ROOT_DIR)/test/opengl/%.cpp $(BIN_DIR)/libHalide.$(SHARED_EXT) $(INCLUDE_DIR)/Halide.h $(INCLUDE_DIR)/HalideRuntime.h $(INCLUDE_DIR)/HalideRuntimeOpenGL.h
	$(CXX) $(TEST_CXX_FLAGS) $(OPTIMIZE_FOR_BUILD_TIME) $< -I$(INCLUDE_DIR) -I$(SRC_DIR) $(TEST_LD_FLAGS) $(OPENGL_LD_FLAGS) -o $@ -MMD -MF $(BUILD_DIR)/test_opengl_$*.d

# Auto schedule tests that link against libHalide
$(BIN_DIR)/auto_schedule_%: $(ROOT_DIR)/test/auto_schedule/%.cpp $(BIN_DIR)/libHalide.$(SHARED_EXT) $(INCLUDE_DIR)/Halide.h
	$(CXX) $(TEST_CXX_FLAGS) $(OPTIMIZE_FOR_BUILD_TIME) $< -I$(INCLUDE_DIR) $(TEST_LD_FLAGS) -o $@

# TODO(srj): this doesn't auto-delete, why not?
.INTERMEDIATE: $(BIN_DIR)/%.generator

# By default, %.generator is produced by building %_generator.cpp
# Note that the rule includes all _generator.cpp files, so that generator with define_extern
# usage can just add deps later.
$(BUILD_DIR)/%_generator.o: $(ROOT_DIR)/test/generator/%_generator.cpp $(INCLUDE_DIR)/Halide.h
	@mkdir -p $(@D)
	$(CXX) $(TEST_CXX_FLAGS) -I$(INCLUDE_DIR) -I$(CURDIR)/$(FILTERS_DIR) -c $< -o $@

$(BIN_DIR)/%.generator: $(BUILD_DIR)/GenGen.o $(BIN_DIR)/libHalide.$(SHARED_EXT) $(BUILD_DIR)/%_generator.o
	@mkdir -p $(@D)
	$(CXX) $(filter %.cpp %.o %.a,$^) $(TEST_LD_FLAGS) -o $@

# It is not always possible to cross compile between 32-bit and 64-bit via the clang build as part of llvm
# These next two rules can fail the compilationa nd produce zero length bitcode blobs.
# If the zero length blob is actually used, the test will fail anyway, but usually only the bitness
# of the target is used.
$(BUILD_DIR)/external_code_extern_bitcode_32.cpp : $(ROOT_DIR)/test/generator/external_code_extern.cpp $(BIN_DIR)/binary2cpp
	@mkdir -p $(@D)
	$(CLANG) $(CXX_WARNING_FLAGS) -O3 -c -m32 -target $(RUNTIME_TRIPLE_32) -emit-llvm $< -o $(BUILD_DIR)/external_code_extern_32.bc || echo -n > $(BUILD_DIR)/external_code_extern_32.bc
	./$(BIN_DIR)/binary2cpp external_code_extern_bitcode_32 < $(BUILD_DIR)/external_code_extern_32.bc > $@

$(BUILD_DIR)/external_code_extern_bitcode_64.cpp : $(ROOT_DIR)/test/generator/external_code_extern.cpp $(BIN_DIR)/binary2cpp
	@mkdir -p $(@D)
	$(CLANG) $(CXX_WARNING_FLAGS) -O3 -c -m64 -target $(RUNTIME_TRIPLE_64) -emit-llvm $< -o $(BUILD_DIR)/external_code_extern_64.bc || echo -n > $(BUILD_DIR)/external_code_extern_64.bc
	./$(BIN_DIR)/binary2cpp external_code_extern_bitcode_64 < $(BUILD_DIR)/external_code_extern_64.bc > $@

$(BUILD_DIR)/external_code_extern_cpp_source.cpp : $(ROOT_DIR)/test/generator/external_code_extern.cpp $(BIN_DIR)/binary2cpp
	@mkdir -p $(@D)
	./$(BIN_DIR)/binary2cpp external_code_extern_cpp_source < $(ROOT_DIR)/test/generator/external_code_extern.cpp > $@

$(BIN_DIR)/external_code.generator: $(BUILD_DIR)/GenGen.o $(BIN_DIR)/libHalide.$(SHARED_EXT) $(BUILD_DIR)/external_code_generator.o $(BUILD_DIR)/external_code_extern_bitcode_32.cpp $(BUILD_DIR)/external_code_extern_bitcode_64.cpp $(BUILD_DIR)/external_code_extern_cpp_source.cpp
	@mkdir -p $(@D)
	$(CXX) $(filter %.cpp %.o %.a,$^) $(TEST_LD_FLAGS) -o $@

NAME_MANGLING_TARGET=$(NON_EMPTY_TARGET)-c_plus_plus_name_mangling

GEN_AOT_OUTPUTS=-e static_library,h,cpp,registration

# By default, %.a/.h are produced by executing %.generator. Runtimes are not included in these.
# (We explicitly also generate .cpp output here as well, as additional test surface for the C++ backend.)
$(FILTERS_DIR)/%.a: $(BIN_DIR)/%.generator
	@mkdir -p $(@D)
	$(CURDIR)/$< -g $* $(GEN_AOT_OUTPUTS) -o $(CURDIR)/$(FILTERS_DIR) target=$(TARGET)-no_runtime

$(FILTERS_DIR)/%.h: $(FILTERS_DIR)/%.a
	@echo $@ produced implicitly by $^

$(FILTERS_DIR)/%.cpp: $(FILTERS_DIR)/%.a
	@echo $@ produced implicitly by $^

$(FILTERS_DIR)/%.registration.cpp: $(FILTERS_DIR)/%.a
	@echo $@ produced implicitly by $^

$(FILTERS_DIR)/%.stub.h: $(BIN_DIR)/%.generator
	@mkdir -p $(@D)
	$(CURDIR)/$< -g $* -n $* -o $(CURDIR)/$(FILTERS_DIR) -e cpp_stub

$(FILTERS_DIR)/cxx_mangling_externs.o: $(ROOT_DIR)/test/generator/cxx_mangling_externs.cpp
	@mkdir -p $(@D)
	$(CXX) $(GEN_AOT_CXX_FLAGS) -c $(filter-out %.h,$^) $(GEN_AOT_INCLUDES) -o $@

# If we want to use a Generator with custom GeneratorParams, we need to write
# custom rules: to pass the GeneratorParams, and to give a unique function and file name.
$(FILTERS_DIR)/cxx_mangling.a: $(BIN_DIR)/cxx_mangling.generator $(FILTERS_DIR)/cxx_mangling_externs.o
	@mkdir -p $(@D)
	$(CURDIR)/$< -g cxx_mangling $(GEN_AOT_OUTPUTS) -o $(CURDIR)/$(FILTERS_DIR) target=$(TARGET)-no_runtime-c_plus_plus_name_mangling -f "HalideTest::AnotherNamespace::cxx_mangling"
	$(ROOT_DIR)/tools/makelib.sh $@ $@ $(FILTERS_DIR)/cxx_mangling_externs.o

ifneq ($(TEST_CUDA), )
# Also build with a gpu target to ensure that the GPU-Host generation
# code handles name mangling properly. (Note that we don't need to
# run this code, just check for link errors.)
$(FILTERS_DIR)/cxx_mangling_gpu.a: $(BIN_DIR)/cxx_mangling.generator $(FILTERS_DIR)/cxx_mangling_externs.o
	@mkdir -p $(@D)
	$(CURDIR)/$< -g cxx_mangling $(GEN_AOT_OUTPUTS) -o $(CURDIR)/$(FILTERS_DIR) target=$(TARGET)-no_runtime-c_plus_plus_name_mangling-cuda -f "HalideTest::cxx_mangling_gpu"
	$(ROOT_DIR)/tools/makelib.sh $@ $@ $(FILTERS_DIR)/cxx_mangling_externs.o
endif

$(FILTERS_DIR)/cxx_mangling_define_extern_externs.o: $(ROOT_DIR)/test/generator/cxx_mangling_define_extern_externs.cpp $(FILTERS_DIR)/cxx_mangling.h
	@mkdir -p $(@D)
	$(CXX) $(GEN_AOT_CXX_FLAGS) -c $(filter-out %.h,$^) $(GEN_AOT_INCLUDES) -o $@

$(FILTERS_DIR)/cxx_mangling_define_extern.a: $(BIN_DIR)/cxx_mangling_define_extern.generator $(FILTERS_DIR)/cxx_mangling_define_extern_externs.o
	@mkdir -p $(@D)
	$(CURDIR)/$< -g cxx_mangling_define_extern $(GEN_AOT_OUTPUTS) -o $(CURDIR)/$(FILTERS_DIR) target=$(TARGET)-no_runtime-c_plus_plus_name_mangling-user_context -f "HalideTest::cxx_mangling_define_extern"
	$(ROOT_DIR)/tools/makelib.sh $@ $@  $(FILTERS_DIR)/cxx_mangling_define_extern_externs.o

# This tests the specific features gated by the legacy_buffer_wrappers flag, thus
# we need to enable it for this Generator.
$(FILTERS_DIR)/old_buffer_t.a: $(BIN_DIR)/old_buffer_t.generator
	@mkdir -p $(@D)
	$(CURDIR)/$< -g old_buffer_t -f old_buffer_t $(GEN_AOT_OUTPUTS) -o $(CURDIR)/$(FILTERS_DIR) target=$(TARGET)-no_runtime-legacy_buffer_wrappers

# pyramid needs a custom arg.
$(FILTERS_DIR)/pyramid.a: $(BIN_DIR)/pyramid.generator
	@mkdir -p $(@D)
	$(CURDIR)/$< -g pyramid -f pyramid $(GEN_AOT_OUTPUTS) -o $(CURDIR)/$(FILTERS_DIR) target=$(TARGET)-no_runtime levels=10

# memory_profiler_mandelbrot need profiler set
$(FILTERS_DIR)/memory_profiler_mandelbrot.a: $(BIN_DIR)/memory_profiler_mandelbrot.generator
	@mkdir -p $(@D)
	$(CURDIR)/$< -g memory_profiler_mandelbrot -f memory_profiler_mandelbrot $(GEN_AOT_OUTPUTS) -o $(CURDIR)/$(FILTERS_DIR) target=$(TARGET)-no_runtime-profile

$(FILTERS_DIR)/alias_with_offset_42.a: $(BIN_DIR)/alias.generator
	@mkdir -p $(@D)
	$(CURDIR)/$< -g alias_with_offset_42 -f alias_with_offset_42 $(GEN_AOT_OUTPUTS) -o $(CURDIR)/$(FILTERS_DIR) target=$(TARGET)-no_runtime

METADATA_TESTER_GENERATOR_ARGS=\
	input.type=uint8 input.dim=3 \
	dim_only_input_buffer.type=uint8 \
	untyped_input_buffer.type=uint8 untyped_input_buffer.dim=3 \
	output.type=float32,float32 output.dim=3 \
	input_not_nod.type=uint8 input_not_nod.dim=3 \
	input_nod.dim=3 \
	input_not.type=uint8 \
	array_input.size=2 \
	array_i8.size=2 \
	array_i16.size=2 \
	array_i32.size=2 \
	array_h.size=2 \
	buffer_array_input2.dim=3 \
	buffer_array_input3.type=float32 \
	buffer_array_input4.dim=3 \
	buffer_array_input4.type=float32 \
	buffer_array_input5.size=2 \
	buffer_array_input6.size=2 \
	buffer_array_input6.dim=3 \
	buffer_array_input7.size=2 \
	buffer_array_input7.type=float32 \
	buffer_array_input8.size=2 \
	buffer_array_input8.dim=3 \
	buffer_array_input8.type=float32 \
	array_outputs.size=2 \
	array_outputs7.size=2 \
	array_outputs8.size=2 \
	array_outputs9.size=2

# metadata_tester is built with and without user-context
$(FILTERS_DIR)/metadata_tester.a: $(BIN_DIR)/metadata_tester.generator
	@mkdir -p $(@D)
	$(CURDIR)/$< -g metadata_tester -f metadata_tester $(GEN_AOT_OUTPUTS) -o $(CURDIR)/$(FILTERS_DIR) target=$(TARGET)-no_runtime $(METADATA_TESTER_GENERATOR_ARGS)

$(FILTERS_DIR)/metadata_tester_ucon.a: $(BIN_DIR)/metadata_tester.generator
	@mkdir -p $(@D)
	$(CURDIR)/$< -g metadata_tester -f metadata_tester_ucon $(GEN_AOT_OUTPUTS) -o $(CURDIR)/$(FILTERS_DIR) target=$(TARGET)-user_context-no_runtime $(METADATA_TESTER_GENERATOR_ARGS)

$(BIN_DIR)/$(TARGET)/generator_aot_metadata_tester: $(FILTERS_DIR)/metadata_tester_ucon.a

$(FILTERS_DIR)/multitarget.a: $(BIN_DIR)/multitarget.generator
	@mkdir -p $(@D)
	$(CURDIR)/$< -g multitarget -f "HalideTest::multitarget" $(GEN_AOT_OUTPUTS) -o $(CURDIR)/$(FILTERS_DIR) target=$(TARGET)-debug-no_runtime-c_plus_plus_name_mangling,$(TARGET)-no_runtime-c_plus_plus_name_mangling  -e assembly,bitcode,cpp,h,html,static_library,stmt

$(FILTERS_DIR)/msan.a: $(BIN_DIR)/msan.generator
	@mkdir -p $(@D)
	$(CURDIR)/$< -g msan -f msan $(GEN_AOT_OUTPUTS) -o $(CURDIR)/$(FILTERS_DIR) target=$(TARGET)-msan

# user_context needs to be generated with user_context as the first argument to its calls
$(FILTERS_DIR)/user_context.a: $(BIN_DIR)/user_context.generator
	@mkdir -p $(@D)
	$(CURDIR)/$< -g user_context $(GEN_AOT_OUTPUTS) -o $(CURDIR)/$(FILTERS_DIR) target=$(TARGET)-no_runtime-user_context

# ditto for user_context_insanity
$(FILTERS_DIR)/user_context_insanity.a: $(BIN_DIR)/user_context_insanity.generator
	@mkdir -p $(@D)
	$(CURDIR)/$< -g user_context_insanity $(GEN_AOT_OUTPUTS) -o $(CURDIR)/$(FILTERS_DIR) target=$(TARGET)-no_runtime-user_context

# matlab needs to be generated with matlab in TARGET
$(FILTERS_DIR)/matlab.a: $(BIN_DIR)/matlab.generator
	@mkdir -p $(@D)
	$(CURDIR)/$< -g matlab $(GEN_AOT_OUTPUTS) -o $(CURDIR)/$(FILTERS_DIR) target=$(TARGET)-no_runtime-matlab

# Some .generators have additional dependencies (usually due to define_extern usage).
# These typically require two extra dependencies:
# (1) Ensuring the extra _generator.cpp is built into the .generator.
# (2) Ensuring the extra .a is linked into the final output.

# TODO(srj): we really want to say "anything that depends on tiled_blur.a also depends on blur2x2.a";
# is there a way to specify that in Make?
$(BIN_DIR)/$(TARGET)/generator_aot_tiled_blur: $(FILTERS_DIR)/blur2x2.a
ifneq ($(TEST_CUDA), )
$(BIN_DIR)/$(TARGET)/generator_aot_cxx_mangling: $(FILTERS_DIR)/cxx_mangling_gpu.a
endif
$(BIN_DIR)/$(TARGET)/generator_aot_cxx_mangling_define_extern: $(FILTERS_DIR)/cxx_mangling.a

$(BIN_DIR)/$(TARGET)/generator_aotcpp_tiled_blur: $(FILTERS_DIR)/blur2x2.cpp
ifneq ($(TEST_CUDA), )
$(BIN_DIR)/$(TARGET)/generator_aotcpp_cxx_mangling: $(FILTERS_DIR)/cxx_mangling_gpu.cpp
endif
$(BIN_DIR)/$(TARGET)/generator_aotcpp_cxx_mangling: $(FILTERS_DIR)/cxx_mangling_externs.o
$(BIN_DIR)/$(TARGET)/generator_aotcpp_cxx_mangling_define_extern: $(FILTERS_DIR)/cxx_mangling.cpp $(FILTERS_DIR)/cxx_mangling_externs.o $(FILTERS_DIR)/cxx_mangling_define_extern_externs.o

$(BUILD_DIR)/stubuser_generator.o: $(FILTERS_DIR)/stubtest.stub.h
$(BIN_DIR)/stubuser.generator: $(BUILD_DIR)/stubtest_generator.o

# stubtest has input and output funcs with undefined types and array sizes; this is fine for stub
# usage (the types can be inferred), but for AOT compilation, we must make the types
# concrete via generator args.
STUBTEST_GENERATOR_ARGS=\
    untyped_buffer_input.type=uint8 untyped_buffer_input.dim=3 \
	simple_input.type=float32 \
	array_input.type=float32 array_input.size=2 \
	int_arg.size=2 \
	tuple_output.type=float32,float32 \
	vectorize=true

$(FILTERS_DIR)/stubtest.a: $(BIN_DIR)/stubtest.generator
	@mkdir -p $(@D)
	$(CURDIR)/$< -g stubtest -f stubtest $(GEN_AOT_OUTPUTS) -o $(CURDIR)/$(FILTERS_DIR) target=$(TARGET)-no_runtime $(STUBTEST_GENERATOR_ARGS)

$(FILTERS_DIR)/external_code.a: $(BIN_DIR)/external_code.generator
	@mkdir -p $(@D)
	$(CURDIR)/$< -g external_code -e static_library,h,registration -o $(CURDIR)/$(FILTERS_DIR) target=$(TARGET)-no_runtime external_code_is_bitcode=true

$(FILTERS_DIR)/external_code.cpp: $(BIN_DIR)/external_code.generator
	@mkdir -p $(@D)
	$(CURDIR)/$< -g external_code -e cpp -o $(CURDIR)/$(FILTERS_DIR) target=$(TARGET)-no_runtime external_code_is_bitcode=false

# Usually, it's considered best practice to have one Generator per
# .cpp file, with the generator-name and filename matching;
# nested_externs_generators.cpp is a counterexample, and thus requires
# some special casing to get right.  First, make a special rule to
# build each of the Generators in nested_externs_generator.cpp (which
# all have the form nested_externs_*).
$(FILTERS_DIR)/nested_externs_%.a: $(BIN_DIR)/nested_externs.generator
	$(CURDIR)/$< -g nested_externs_$* $(GEN_AOT_OUTPUTS) -o $(CURDIR)/$(FILTERS_DIR) target=$(TARGET)-no_runtime

GEN_AOT_CXX_FLAGS=$(TEST_CXX_FLAGS) -Wno-unknown-pragmas
GEN_AOT_INCLUDES=-I$(INCLUDE_DIR) -I$(FILTERS_DIR) -I$(ROOT_DIR) -I $(ROOT_DIR)/apps/support -I $(SRC_DIR)/runtime -I$(ROOT_DIR)/tools
GEN_AOT_LD_FLAGS=$(COMMON_LD_FLAGS)

ifneq ($(TEST_METAL), )
# Unlike cuda and opencl, which dynamically go find the appropriate symbols, metal requires actual linking.
GEN_AOT_LD_FLAGS+=$(METAL_LD_FLAGS)
endif

# By default, %_aottest.cpp depends on $(FILTERS_DIR)/%.a/.h (but not libHalide).
$(BIN_DIR)/$(TARGET)/generator_aot_%: $(ROOT_DIR)/test/generator/%_aottest.cpp $(FILTERS_DIR)/%.a $(FILTERS_DIR)/%.h $(RUNTIME_EXPORTED_INCLUDES) $(BIN_DIR)/$(TARGET)/runtime.a
	@mkdir -p $(@D)
	$(CXX) $(GEN_AOT_CXX_FLAGS) $(filter %.cpp %.o %.a,$^) $(GEN_AOT_INCLUDES) $(GEN_AOT_LD_FLAGS) -o $@

# Also make AOT testing targets that depends on the .cpp output (rather than .a).
$(BIN_DIR)/$(TARGET)/generator_aotcpp_%: $(ROOT_DIR)/test/generator/%_aottest.cpp $(FILTERS_DIR)/%.cpp $(FILTERS_DIR)/%.h $(RUNTIME_EXPORTED_INCLUDES) $(BIN_DIR)/$(TARGET)/runtime.a
	@mkdir -p $(@D)
	$(CXX) $(GEN_AOT_CXX_FLAGS) $(filter %.cpp %.o %.a,$^) $(GEN_AOT_INCLUDES) $(GEN_AOT_LD_FLAGS) -o $@

# MSAN test doesn't use the standard runtime
$(BIN_DIR)/$(TARGET)/generator_aot_msan: $(ROOT_DIR)/test/generator/msan_aottest.cpp $(FILTERS_DIR)/msan.a $(FILTERS_DIR)/msan.h $(RUNTIME_EXPORTED_INCLUDES)
	@mkdir -p $(@D)
	$(CXX) $(GEN_AOT_CXX_FLAGS) $(filter-out %.h,$^) $(GEN_AOT_INCLUDES) $(GEN_AOT_LD_FLAGS) -o $@

# alias has additional deps to link in
$(BIN_DIR)/$(TARGET)/generator_aot_alias: $(ROOT_DIR)/test/generator/alias_aottest.cpp $(FILTERS_DIR)/alias.a $(FILTERS_DIR)/alias_with_offset_42.a $(RUNTIME_EXPORTED_INCLUDES) $(BIN_DIR)/$(TARGET)/runtime.a
	@mkdir -p $(@D)
	$(CXX) $(GEN_AOT_CXX_FLAGS) $(filter %.cpp %.o %.a,$^) $(GEN_AOT_INCLUDES) $(GEN_AOT_LD_FLAGS) -o $@

$(BIN_DIR)/$(TARGET)/generator_aotcpp_alias: $(ROOT_DIR)/test/generator/alias_aottest.cpp $(FILTERS_DIR)/alias.cpp $(FILTERS_DIR)/alias_with_offset_42.cpp $(RUNTIME_EXPORTED_INCLUDES) $(BIN_DIR)/$(TARGET)/runtime.a
	@mkdir -p $(@D)
	$(CXX) $(GEN_AOT_CXX_FLAGS) $(filter %.cpp %.o %.a,$^) $(GEN_AOT_INCLUDES) $(GEN_AOT_LD_FLAGS) -o $@

# nested_externs has additional deps to link in
$(BIN_DIR)/$(TARGET)/generator_aot_nested_externs: $(ROOT_DIR)/test/generator/nested_externs_aottest.cpp $(FILTERS_DIR)/nested_externs_root.a $(FILTERS_DIR)/nested_externs_inner.a $(FILTERS_DIR)/nested_externs_combine.a $(FILTERS_DIR)/nested_externs_leaf.a $(RUNTIME_EXPORTED_INCLUDES) $(BIN_DIR)/$(TARGET)/runtime.a
	@mkdir -p $(@D)
	$(CXX) $(GEN_AOT_CXX_FLAGS) $(filter %.cpp %.o %.a,$^) $(GEN_AOT_INCLUDES) $(GEN_AOT_LD_FLAGS) -o $@

$(BIN_DIR)/$(TARGET)/generator_aotcpp_nested_externs: $(ROOT_DIR)/test/generator/nested_externs_aottest.cpp $(FILTERS_DIR)/nested_externs_root.cpp $(FILTERS_DIR)/nested_externs_inner.cpp $(FILTERS_DIR)/nested_externs_combine.cpp $(FILTERS_DIR)/nested_externs_leaf.cpp $(RUNTIME_EXPORTED_INCLUDES) $(BIN_DIR)/$(TARGET)/runtime.a
	@mkdir -p $(@D)
	$(CXX) $(GEN_AOT_CXX_FLAGS) $(filter %.cpp %.o %.a,$^) $(GEN_AOT_INCLUDES) $(GEN_AOT_LD_FLAGS) -o $@

# The matlab tests needs "-matlab" in the runtime
$(BIN_DIR)/$(TARGET)/generator_aot_matlab: $(ROOT_DIR)/test/generator/matlab_aottest.cpp $(FILTERS_DIR)/matlab.a $(FILTERS_DIR)/matlab.h $(RUNTIME_EXPORTED_INCLUDES) $(BIN_DIR)/$(TARGET)-matlab/runtime.a
	@mkdir -p $(@D)
	$(CXX) $(GEN_AOT_CXX_FLAGS) $(filter %.cpp %.o %.a,$^) $(GEN_AOT_INCLUDES) $(GEN_AOT_LD_FLAGS) $(TEST_LD_FLAGS) -o $@

$(BIN_DIR)/$(TARGET)/generator_aotcpp_matlab: $(ROOT_DIR)/test/generator/matlab_aottest.cpp $(FILTERS_DIR)/matlab.cpp $(FILTERS_DIR)/matlab.h $(RUNTIME_EXPORTED_INCLUDES) $(BIN_DIR)/$(TARGET)-matlab/runtime.a
	@mkdir -p $(@D)
	$(CXX) $(GEN_AOT_CXX_FLAGS) $(filter %.cpp %.o %.a,$^) $(GEN_AOT_INCLUDES) $(GEN_AOT_LD_FLAGS) $(TEST_LD_FLAGS) -o $@

# The gpu object lifetime test needs the debug runtime
$(BIN_DIR)/$(TARGET)/generator_aot_gpu_object_lifetime: $(ROOT_DIR)/test/generator/gpu_object_lifetime_aottest.cpp $(FILTERS_DIR)/gpu_object_lifetime.a $(FILTERS_DIR)/gpu_object_lifetime.h $(RUNTIME_EXPORTED_INCLUDES) $(BIN_DIR)/$(TARGET)-debug/runtime.a
	@mkdir -p $(@D)
	$(CXX) $(GEN_AOT_CXX_FLAGS) $(filter %.cpp %.o %.a,$^) $(GEN_AOT_INCLUDES) $(GEN_AOT_LD_FLAGS) $(TEST_LD_FLAGS) -o $@

# acquire_release explicitly uses CUDA/OpenCL APIs, so link those here.
$(BIN_DIR)/$(TARGET)/generator_aot_acquire_release: $(ROOT_DIR)/test/generator/acquire_release_aottest.cpp $(FILTERS_DIR)/acquire_release.a $(FILTERS_DIR)/acquire_release.h $(RUNTIME_EXPORTED_INCLUDES) $(BIN_DIR)/$(TARGET)/runtime.a
	@mkdir -p $(@D)
	$(CXX) $(GEN_AOT_CXX_FLAGS) $(filter %.cpp %.o %.a,$^) $(GEN_AOT_INCLUDES) $(GEN_AOT_LD_FLAGS) $(OPENCL_LD_FLAGS) $(CUDA_LD_FLAGS) -o $@

$(BIN_DIR)/$(TARGET)/generator_aotcpp_acquire_release: $(ROOT_DIR)/test/generator/acquire_release_aottest.cpp $(FILTERS_DIR)/acquire_release.cpp $(FILTERS_DIR)/acquire_release.h $(RUNTIME_EXPORTED_INCLUDES) $(BIN_DIR)/$(TARGET)/runtime.a
	@mkdir -p $(@D)
	$(CXX) $(GEN_AOT_CXX_FLAGS) $(filter %.cpp %.o %.a,$^) $(GEN_AOT_INCLUDES) $(GEN_AOT_LD_FLAGS) $(OPENCL_LD_FLAGS) $(CUDA_LD_FLAGS) -o $@

# define_extern_opencl explicitly uses OpenCL APIs, so link those here.
$(BIN_DIR)/$(TARGET)/generator_aot_define_extern_opencl: $(ROOT_DIR)/test/generator/define_extern_opencl_aottest.cpp $(FILTERS_DIR)/define_extern_opencl.a $(FILTERS_DIR)/define_extern_opencl.h $(RUNTIME_EXPORTED_INCLUDES) $(BIN_DIR)/$(TARGET)/runtime.a
	@mkdir -p $(@D)
	$(CXX) $(GEN_AOT_CXX_FLAGS) $(filter %.cpp %.o %.a,$^) $(GEN_AOT_INCLUDES) $(GEN_AOT_LD_FLAGS) $(OPENCL_LD_FLAGS) -o $@

$(BIN_DIR)/$(TARGET)/generator_aotcpp_define_extern_opencl: $(ROOT_DIR)/test/generator/define_extern_opencl_aottest.cpp $(FILTERS_DIR)/define_extern_opencl.cpp $(FILTERS_DIR)/define_extern_opencl.h $(RUNTIME_EXPORTED_INCLUDES) $(BIN_DIR)/$(TARGET)/runtime.a
	@mkdir -p $(@D)
	$(CXX) $(GEN_AOT_CXX_FLAGS) $(filter %.cpp %.o %.a,$^) $(GEN_AOT_INCLUDES) $(GEN_AOT_LD_FLAGS) $(OPENCL_LD_FLAGS) -o $@

# By default, %_jittest.cpp depends on libHalide, plus the stubs for the Generator. These are external tests that use the JIT.
$(BIN_DIR)/generator_jit_%: $(ROOT_DIR)/test/generator/%_jittest.cpp $(BIN_DIR)/libHalide.$(SHARED_EXT) $(INCLUDE_DIR)/Halide.h $(FILTERS_DIR)/%.stub.h $(BUILD_DIR)/%_generator.o
	@mkdir -p $(@D)
	$(CXX) -g $(TEST_CXX_FLAGS) $(filter %.cpp %.o %.a,$^) -I$(INCLUDE_DIR) -I$(FILTERS_DIR) -I $(ROOT_DIR)/apps/support $(TEST_LD_FLAGS) -o $@

# generator_aot_multitarget is run multiple times, with different env vars.
generator_aot_multitarget: $(BIN_DIR)/$(TARGET)/generator_aot_multitarget
	@mkdir -p $(@D)
	HL_MULTITARGET_TEST_USE_DEBUG_FEATURE=0 $(CURDIR)/$<
	HL_MULTITARGET_TEST_USE_DEBUG_FEATURE=1 $(CURDIR)/$<
	@-echo

# nested externs doesn't actually contain a generator named
# "nested_externs", and has no internal tests in any case.
test_generator_nested_externs:
	@echo "Skipping"

$(BUILD_DIR)/RunGenMain.o: $(ROOT_DIR)/tools/RunGenMain.cpp $(RUNTIME_EXPORTED_INCLUDES) $(ROOT_DIR)/tools/RunGen.h
	@mkdir -p $(@D)
	$(CXX) -c $< $(TEST_CXX_FLAGS) $(OPTIMIZE) $(IMAGE_IO_CXX_FLAGS) -I$(INCLUDE_DIR) -I $(SRC_DIR)/runtime -I$(ROOT_DIR)/tools -o $@

$(FILTERS_DIR)/%.registration.o: $(FILTERS_DIR)/%.registration.cpp
	@mkdir -p $(@D)
	$(CXX) -c $< $(TEST_CXX_FLAGS) -o $@

$(FILTERS_DIR)/%.rungen: $(BUILD_DIR)/RunGenMain.o $(BIN_DIR)/$(TARGET)/runtime.a $(FILTERS_DIR)/%.registration.o $(FILTERS_DIR)/%.a
	@mkdir -p $(@D)
	$(CXX) -std=c++11 -I$(FILTERS_DIR) \
		$(BUILD_DIR)/RunGenMain.o \
		$(BIN_DIR)/$(TARGET)/runtime.a \
		$(call alwayslink,$(FILTERS_DIR)/$*.registration.o) \
		$(FILTERS_DIR)/$*.a \
		$(GEN_AOT_LD_FLAGS) $(IMAGE_IO_LIBS) -o $@

RUNARGS ?=

$(FILTERS_DIR)/%.run: $(FILTERS_DIR)/%.rungen
	$(CURDIR)/$< $(RUNARGS)
	@-echo

# Test linking multiple filters into a single RunGen instance
$(FILTERS_DIR)/multi_rungen: $(BUILD_DIR)/RunGenMain.o $(BIN_DIR)/$(TARGET)/runtime.a \
														 $(FILTERS_DIR)/blur2x2.registration.o $(FILTERS_DIR)/blur2x2.a \
														 $(FILTERS_DIR)/cxx_mangling.registration.o $(FILTERS_DIR)/cxx_mangling.a \
														 $(FILTERS_DIR)/pyramid.registration.o $(FILTERS_DIR)/pyramid.a
	@mkdir -p $(@D)
	$(CXX) -std=c++11 -I$(FILTERS_DIR) \
			$(BUILD_DIR)/RunGenMain.o \
			$(BIN_DIR)/$(TARGET)/runtime.a \
			$(call alwayslink,$(FILTERS_DIR)/blur2x2.registration.o) \
			$(call alwayslink,$(FILTERS_DIR)/cxx_mangling.registration.o) \
			$(call alwayslink,$(FILTERS_DIR)/pyramid.registration.o) \
			$(FILTERS_DIR)/blur2x2.a \
			$(FILTERS_DIR)/cxx_mangling.a \
			$(FILTERS_DIR)/pyramid.a \
			$(GEN_AOT_LD_FLAGS) $(IMAGE_IO_LIBS) -o $@

# Test concatenating multiple registration files as well, which should also work
$(FILTERS_DIR)/multi_rungen2.registration.cpp: $(FILTERS_DIR)/blur2x2.registration.cpp $(FILTERS_DIR)/cxx_mangling.registration.cpp $(FILTERS_DIR)/pyramid.registration.cpp
	cat $^ > $@

$(FILTERS_DIR)/multi_rungen2: $(BUILD_DIR)/RunGenMain.o $(BIN_DIR)/$(TARGET)/runtime.a \
														 $(FILTERS_DIR)/multi_rungen2.registration.cpp \
														 $(FILTERS_DIR)/blur2x2.a \
														 $(FILTERS_DIR)/cxx_mangling.a \
														 $(FILTERS_DIR)/pyramid.a
	@mkdir -p $(@D)
	$(CXX) -std=c++11 -I$(FILTERS_DIR) $^ $(GEN_AOT_LD_FLAGS) $(IMAGE_IO_LIBS) -o $@

$(BIN_DIR)/tutorial_%: $(ROOT_DIR)/tutorial/%.cpp $(BIN_DIR)/libHalide.$(SHARED_EXT) $(INCLUDE_DIR)/Halide.h
	@ if [[ $@ == *_run ]]; then \
		export TUTORIAL=$* ;\
		export LESSON=`echo $${TUTORIAL} | cut -b1-9`; \
		make -f $(THIS_MAKEFILE) tutorial_$${TUTORIAL/run/generate}; \
		$(CXX) $(TUTORIAL_CXX_FLAGS) $(IMAGE_IO_CXX_FLAGS) $(OPTIMIZE_FOR_BUILD_TIME) $< \
		-I$(TMP_DIR) -I$(INCLUDE_DIR) $(TMP_DIR)/$${LESSON}_*.a $(GEN_AOT_LD_FLAGS) $(IMAGE_IO_LIBS) -lz -o $@; \
	else \
		$(CXX) $(TUTORIAL_CXX_FLAGS) $(IMAGE_IO_CXX_FLAGS) $(OPTIMIZE_FOR_BUILD_TIME) $< \
		-I$(INCLUDE_DIR) -I$(ROOT_DIR)/tools $(TEST_LD_FLAGS) $(IMAGE_IO_LIBS) -o $@;\
	fi

$(BIN_DIR)/tutorial_lesson_15_generators: $(ROOT_DIR)/tutorial/lesson_15_generators.cpp $(BIN_DIR)/libHalide.$(SHARED_EXT) $(INCLUDE_DIR)/Halide.h $(BUILD_DIR)/GenGen.o
	$(CXX) $(TUTORIAL_CXX_FLAGS) $(IMAGE_IO_CXX_FLAGS) $(OPTIMIZE_FOR_BUILD_TIME) $< $(BUILD_DIR)/GenGen.o \
	-I$(INCLUDE_DIR) $(TEST_LD_FLAGS) $(IMAGE_IO_LIBS) -o $@

tutorial_lesson_15_generators: $(ROOT_DIR)/tutorial/lesson_15_generators_usage.sh $(BIN_DIR)/tutorial_lesson_15_generators
	@-mkdir -p $(TMP_DIR)
	cp $(BIN_DIR)/tutorial_lesson_15_generators $(TMP_DIR)/lesson_15_generate; \
	cd $(TMP_DIR); \
	PATH="$${PATH}:$(CURDIR)/$(BIN_DIR)" source $(ROOT_DIR)/tutorial/lesson_15_generators_usage.sh
	@-echo

$(BIN_DIR)/tutorial_lesson_16_rgb_generate: $(ROOT_DIR)/tutorial/lesson_16_rgb_generate.cpp $(BIN_DIR)/libHalide.$(SHARED_EXT) $(INCLUDE_DIR)/Halide.h $(BUILD_DIR)/GenGen.o
	$(CXX) $(TUTORIAL_CXX_FLAGS) $(IMAGE_IO_CXX_FLAGS) $(OPTIMIZE_FOR_BUILD_TIME) $< $(BUILD_DIR)/GenGen.o \
	-I$(INCLUDE_DIR) $(TEST_LD_FLAGS) $(IMAGE_IO_LIBS) -o $@

$(BIN_DIR)/tutorial_lesson_16_rgb_run: $(ROOT_DIR)/tutorial/lesson_16_rgb_run.cpp $(BIN_DIR)/tutorial_lesson_16_rgb_generate
	@-mkdir -p $(TMP_DIR)
	# Run the generator
	$(BIN_DIR)/tutorial_lesson_16_rgb_generate -g brighten -o $(TMP_DIR) -f brighten_planar      target=host layout=planar
	$(BIN_DIR)/tutorial_lesson_16_rgb_generate -g brighten -o $(TMP_DIR) -f brighten_interleaved target=host-no_runtime layout=interleaved
	$(BIN_DIR)/tutorial_lesson_16_rgb_generate -g brighten -o $(TMP_DIR) -f brighten_either      target=host-no_runtime layout=either
	$(BIN_DIR)/tutorial_lesson_16_rgb_generate -g brighten -o $(TMP_DIR) -f brighten_specialized target=host-no_runtime layout=specialized
	# Compile the runner
	$(CXX) $(TUTORIAL_CXX_FLAGS) $(IMAGE_IO_CXX_FLAGS) $(OPTIMIZE_FOR_BUILD_TIME) $< \
	-I$(INCLUDE_DIR) -L$(BIN_DIR) -I $(TMP_DIR) $(TMP_DIR)/brighten_*.a \
        -lHalide $(TEST_LD_FLAGS) $(COMMON_LD_FLAGS) $(IMAGE_IO_LIBS) -o $@
	@-echo

$(BIN_DIR)/tutorial_lesson_21_auto_scheduler_generate: $(ROOT_DIR)/tutorial/lesson_21_auto_scheduler_generate.cpp $(BIN_DIR)/libHalide.$(SHARED_EXT) $(INCLUDE_DIR)/Halide.h $(BUILD_DIR)/GenGen.o
	$(CXX) $(TUTORIAL_CXX_FLAGS) $(IMAGE_IO_CXX_FLAGS) $(OPTIMIZE_FOR_BUILD_TIME) $< $(BUILD_DIR)/GenGen.o \
	-I$(INCLUDE_DIR) $(TEST_LD_FLAGS) $(IMAGE_IO_LIBS) -o $@

# The values in MachineParams are:
# - the maximum level of parallelism available,
# - the size of the last-level cache (in KB),
# - the ratio between the cost of a miss at the last level cache and the cost
#   of arithmetic on the target architecture
# ...in that order.
LESSON_21_MACHINE_PARAMS = 32,16777216,40

$(BIN_DIR)/tutorial_lesson_21_auto_scheduler_run: $(ROOT_DIR)/tutorial/lesson_21_auto_scheduler_run.cpp $(BIN_DIR)/tutorial_lesson_21_auto_scheduler_generate
	@-mkdir -p $(TMP_DIR)
	# Run the generator
	$(BIN_DIR)/tutorial_lesson_21_auto_scheduler_generate -g auto_schedule_gen -o $(TMP_DIR) -e static_library,h,schedule -f auto_schedule_false target=host            auto_schedule=false
	$(BIN_DIR)/tutorial_lesson_21_auto_scheduler_generate -g auto_schedule_gen -o $(TMP_DIR) -e static_library,h,schedule -f auto_schedule_true  target=host-no_runtime auto_schedule=true machine_params=$(LESSON_21_MACHINE_PARAMS)
	# Compile the runner
	$(CXX) $(TUTORIAL_CXX_FLAGS) $(IMAGE_IO_CXX_FLAGS) $(OPTIMIZE_FOR_BUILD_TIME) $< \
	-I$(INCLUDE_DIR) -L$(BIN_DIR) -I $(TMP_DIR) $(TMP_DIR)/auto_schedule_*.a \
        -lHalide $(TEST_LD_FLAGS) $(COMMON_LD_FLAGS) $(IMAGE_IO_LIBS) -o $@
	@-echo

test_internal: $(BIN_DIR)/test_internal
	@-mkdir -p $(TMP_DIR)
	cd $(TMP_DIR) ; $(CURDIR)/$<
	@-echo

correctness_%: $(BIN_DIR)/correctness_%
	@-mkdir -p $(TMP_DIR)
	cd $(TMP_DIR) ; $(CURDIR)/$<
	@-echo

quiet_correctness_%: $(BIN_DIR)/correctness_%
	@-mkdir -p $(TMP_DIR)
	@cd $(TMP_DIR) ; ( $(CURDIR)/$< 2>stderr_$*.txt > stdout_$*.txt && echo -n . ) || ( echo ; echo FAILED TEST: $* ; cat stdout_$*.txt stderr_$*.txt ; false )

valgrind_%: $(BIN_DIR)/correctness_%
	@-mkdir -p $(TMP_DIR)
	cd $(TMP_DIR) ; valgrind --error-exitcode=-1 $(CURDIR)/$<
	@-echo

# Use Intel SDE to emulate an avx 512 processor.
avx512_%: $(BIN_DIR)/correctness_%
	@-mkdir -p $(TMP_DIR)
	cd $(TMP_DIR) ; sde -cnl -- $(CURDIR)/$<
	cd $(TMP_DIR) ; sde -knl -- $(CURDIR)/$<
	@-echo

# This test is *supposed* to do an out-of-bounds read, so skip it when testing under valgrind
valgrind_tracing_stack: $(BIN_DIR)/correctness_tracing_stack
	@-mkdir -p $(TMP_DIR)
	cd $(TMP_DIR) ; $(CURDIR)/$(BIN_DIR)/correctness_tracing_stack
	@-echo

performance_%: $(BIN_DIR)/performance_%
	@-mkdir -p $(TMP_DIR)
	cd $(TMP_DIR) ; $(CURDIR)/$<
	@-echo

error_%: $(BIN_DIR)/error_%
	@-mkdir -p $(TMP_DIR)
	cd $(TMP_DIR) ; $(CURDIR)/$< 2>&1 | egrep --q "terminating with uncaught exception|^terminate called|^Error|Assertion.*failed"
	@-echo

warning_%: $(BIN_DIR)/warning_%
	@-mkdir -p $(TMP_DIR)
	cd $(TMP_DIR) ; $(CURDIR)/$< 2>&1 | egrep --q "^Warning"
	@-echo

opengl_%: $(BIN_DIR)/opengl_%
	@-mkdir -p $(TMP_DIR)
	cd $(TMP_DIR) ; $(CURDIR)/$< 2>&1
	@-echo

generator_jit_%: $(BIN_DIR)/generator_jit_%
	@-mkdir -p $(TMP_DIR)
	cd $(TMP_DIR) ; $(CURDIR)/$<
	@-echo

generator_aot_%: $(BIN_DIR)/$(TARGET)/generator_aot_%
	@-mkdir -p $(TMP_DIR)
	cd $(TMP_DIR) ; $(CURDIR)/$<
	@-echo

generator_aotcpp_%: $(BIN_DIR)/$(TARGET)/generator_aotcpp_%
	@-mkdir -p $(TMP_DIR)
	cd $(TMP_DIR) ; $(CURDIR)/$<
	@-echo

$(TMP_DIR)/images/%.png: $(ROOT_DIR)/tutorial/images/%.png
	@-mkdir -p $(TMP_DIR)/images
	cp $< $(TMP_DIR)/images/

tutorial_%: $(BIN_DIR)/tutorial_% $(TMP_DIR)/images/rgb.png $(TMP_DIR)/images/gray.png
	@-mkdir -p $(TMP_DIR)
	cd $(TMP_DIR) ; $(CURDIR)/$<
	@-echo

auto_schedule_%: $(BIN_DIR)/auto_schedule_%
	@-mkdir -p $(TMP_DIR)
	cd $(TMP_DIR) ; $(CURDIR)/$<
	@-echo

time_compilation_test_%: $(BIN_DIR)/test_%
	$(TIME_COMPILATION) compile_times_correctness.csv make -f $(THIS_MAKEFILE) $(@:time_compilation_test_%=test_%)

time_compilation_performance_%: $(BIN_DIR)/performance_%
	$(TIME_COMPILATION) compile_times_performance.csv make -f $(THIS_MAKEFILE) $(@:time_compilation_performance_%=performance_%)

time_compilation_opengl_%: $(BIN_DIR)/opengl_%
	$(TIME_COMPILATION) compile_times_opengl.csv make -f $(THIS_MAKEFILE) $(@:time_compilation_opengl_%=opengl_%)

time_compilation_generator_%: $(BIN_DIR)/%.generator
	$(TIME_COMPILATION) compile_times_generator.csv make -f $(THIS_MAKEFILE) $(@:time_compilation_generator_%=$(FILTERS_DIR)/%.a)

TEST_APPS=\
	HelloMatlab \
	bilateral_grid \
	blur \
	camera_pipe \
	c_backend \
	conv_layer \
	fft \
	interpolate \
	lens_blur \
	linear_algebra \
	local_laplacian \
	nl_means \
	resize \
	stencil_chain \
	wavelet \

.PHONY: test_apps
test_apps: distrib
	@for APP in $(TEST_APPS); do \
		echo Testing app $${APP}... ; \
		make -C $(ROOT_DIR)/apps/$${APP} test \
			HALIDE_DISTRIB_PATH=$(CURDIR)/$(DISTRIB_DIR) \
			BIN=$(ROOT_DIR)/apps/$${APP}/bin \
			|| exit 1 ; \
	done

.PHONY: test_python2
test_python2: distrib $(BIN_DIR)/host/runtime.a
	make -C $(ROOT_DIR)/python_bindings \
		-f $(ROOT_DIR)/python_bindings/Makefile \
		test \
		HALIDE_DISTRIB_PATH=$(CURDIR)/$(DISTRIB_DIR) \
		BIN=$(CURDIR)/$(BIN_DIR)/python2_bindings \
		PYTHON=python \
		PYBIND11_PATH=$(REAL_PYBIND11_PATH)

.PHONY: test_python
test_python: distrib $(BIN_DIR)/host/runtime.a
	make -C $(ROOT_DIR)/python_bindings \
		-f $(ROOT_DIR)/python_bindings/Makefile \
		test \
		HALIDE_DISTRIB_PATH=$(CURDIR)/$(DISTRIB_DIR) \
		BIN=$(CURDIR)/$(BIN_DIR)/python3_bindings \
		PYTHON=python3 \
		PYBIND11_PATH=$(REAL_PYBIND11_PATH)

# It's just for compiling the runtime, so earlier clangs *might* work,
# but best to peg it to the minimum llvm version.
ifneq (,$(findstring clang version 3.7,$(CLANG_VERSION)))
CLANG_OK=yes
endif

ifneq (,$(findstring clang version 3.8,$(CLANG_VERSION)))
CLANG_OK=yes
endif

ifneq (,$(findstring clang version 4.0,$(CLANG_VERSION)))
CLANG_OK=yes
endif

ifneq (,$(findstring clang version 5.0,$(CLANG_VERSION)))
CLANG_OK=yes
endif

ifneq (,$(findstring clang version 6.0,$(CLANG_VERSION)))
CLANG_OK=yes
endif

ifneq (,$(findstring clang version 7.0,$(CLANG_VERSION)))
CLANG_OK=yes
endif

ifneq (,$(findstring clang version 8.0,$(CLANG_VERSION)))
CLANG_OK=yes
endif

ifneq (,$(findstring clang version 9.0,$(CLANG_VERSION)))
CLANG_OK=yes
endif

ifneq (,$(findstring Apple LLVM version 5.0,$(CLANG_VERSION)))
CLANG_OK=yes
endif

ifneq ($(CLANG_OK), )
$(BUILD_DIR)/clang_ok:
	@echo "Found a new enough version of clang"
	mkdir -p $(BUILD_DIR)
	touch $(BUILD_DIR)/clang_ok
else
$(BUILD_DIR)/clang_ok:
	@echo "Can't find clang or version of clang too old (we need 3.7 or greater):"
	@echo "You can override this check by setting CLANG_OK=y"
	echo '$(CLANG_VERSION)'
	echo $(findstring version 3,$(CLANG_VERSION))
	echo $(findstring version 3.0,$(CLANG_VERSION))
	$(CLANG) --version
	@exit 1
endif

ifneq (,$(findstring $(LLVM_VERSION_TIMES_10), 60 70 80 90))
LLVM_OK=yes
endif

ifneq ($(LLVM_OK), )
$(BUILD_DIR)/llvm_ok: $(BUILD_DIR)/rtti_ok
	@echo "Found a new enough version of llvm"
	mkdir -p $(BUILD_DIR)
	touch $(BUILD_DIR)/llvm_ok
else
$(BUILD_DIR)/llvm_ok:
	@echo "Can't find llvm or version of llvm too old (we need 6.0 or greater):"
	@echo "You can override this check by setting LLVM_OK=y"
	$(LLVM_CONFIG) --version
	@exit 1
endif

ifneq ($(WITH_RTTI), )
ifneq ($(LLVM_HAS_NO_RTTI), )
else
RTTI_OK=yes # Enabled in Halide and LLVM
endif
else
RTTI_OK=yes # Enabled in LLVM but not in Halide
endif

ifneq ($(RTTI_OK), )
$(BUILD_DIR)/rtti_ok:
	mkdir -p $(BUILD_DIR)
	touch $(BUILD_DIR)/rtti_ok
else
$(BUILD_DIR)/rtti_ok:
	@echo "Can't enable RTTI - llvm was compiled without it."
	@echo "LLVM c++ flags: " $(LLVM_CXX_FLAGS)
	@exit 1
endif

.PHONY: doc
$(DOC_DIR): doc
doc: $(SRC_DIR) Doxyfile
	doxygen

Doxyfile: Doxyfile.in
	@echo "Generating $@"
	@sed -e "s#@CMAKE_BINARY_DIR@#$(shell pwd)#g" \
	     -e "s#@CMAKE_SOURCE_DIR@#$(shell pwd)#g" \
	    $< > $@

install: $(LIB_DIR)/libHalide.a $(BIN_DIR)/libHalide.$(SHARED_EXT) $(INCLUDE_DIR)/Halide.h $(RUNTIME_EXPORTED_INCLUDES)
	mkdir -p $(PREFIX)/include $(PREFIX)/bin $(PREFIX)/lib $(PREFIX)/share/halide/tutorial/images $(PREFIX)/share/halide/tools $(PREFIX)/share/halide/tutorial/figures
	cp $(LIB_DIR)/libHalide.a $(BIN_DIR)/libHalide.$(SHARED_EXT) $(PREFIX)/lib
	cp $(INCLUDE_DIR)/Halide.h $(PREFIX)/include
	cp $(INCLUDE_DIR)/HalideBuffer.h $(PREFIX)/include
	cp $(INCLUDE_DIR)/HalideRuntim*.h $(PREFIX)/include
	cp $(ROOT_DIR)/tutorial/images/*.png $(PREFIX)/share/halide/tutorial/images
	cp $(ROOT_DIR)/tutorial/figures/*.gif $(PREFIX)/share/halide/tutorial/figures
	cp $(ROOT_DIR)/tutorial/figures/*.jpg $(PREFIX)/share/halide/tutorial/figures
	cp $(ROOT_DIR)/tutorial/figures/*.mp4 $(PREFIX)/share/halide/tutorial/figures
	cp $(ROOT_DIR)/tutorial/*.cpp $(PREFIX)/share/halide/tutorial
	cp $(ROOT_DIR)/tutorial/*.h $(PREFIX)/share/halide/tutorial
	cp $(ROOT_DIR)/tutorial/*.sh $(PREFIX)/share/halide/tutorial
	cp $(ROOT_DIR)/tools/mex_halide.m $(PREFIX)/share/halide/tools
	cp $(ROOT_DIR)/tools/GenGen.cpp $(PREFIX)/share/halide/tools
	cp $(ROOT_DIR)/tools/RunGen.h $(PREFIX)/share/halide/tools
	cp $(ROOT_DIR)/tools/RunGenMain.cpp $(PREFIX)/share/halide/tools
	cp $(ROOT_DIR)/tools/halide_image.h $(PREFIX)/share/halide/tools
	cp $(ROOT_DIR)/tools/halide_image_io.h $(PREFIX)/share/halide/tools
	cp $(ROOT_DIR)/tools/halide_image_info.h $(PREFIX)/share/halide/tools
	cp $(ROOT_DIR)/tools/halide_malloc_trace.h $(PREFIX)/share/halide/tools
ifeq ($(UNAME), Darwin)
	install_name_tool -id $(PREFIX)/lib/libHalide.$(SHARED_EXT) $(PREFIX)/lib/libHalide.$(SHARED_EXT)
endif

# This is a specialized 'install' for users who need Hexagon support libraries as well.
install_qc: install $(HEXAGON_RUNTIME_LIBS)
	mkdir -p $(PREFIX)/lib/arm-32-android $(PREFIX)/lib/arm-64-android $(PREFIX)/lib/host $(PREFIX)/lib/v60 $(PREFIX)/tools
	cp $(HEXAGON_RUNTIME_LIBS_DIR)/arm-32-android/* $(PREFIX)/lib/arm-32-android
	cp $(HEXAGON_RUNTIME_LIBS_DIR)/arm-64-android/* $(PREFIX)/lib/arm-64-android
	cp $(HEXAGON_RUNTIME_LIBS_DIR)/host/* $(PREFIX)/lib/host
	cp -r $(HEXAGON_RUNTIME_LIBS_DIR)/v60/* $(PREFIX)/lib/v60
	ln -sf $(PREFIX)/share/halide/tools/GenGen.cpp $(PREFIX)/tools/GenGen.cpp
	ln -sf $(PREFIX)/lib/v60/hexagon_sim_remote $(PREFIX)/bin/hexagon_sim_remote
	ln -sf $(PREFIX)/lib/v60/libsim_qurt.a $(PREFIX)/lib/libsim_qurt.a
	ln -sf $(PREFIX)/lib/v60/libsim_qurt_vtcm.a $(PREFIX)/lib/libsim_qurt_vtcm.a

# We need to capture the system libraries that we'll need to link
# against, so that downstream consumers of our build rules don't
# have to guess what's necessary on their system; call
# llvm-config and capture the result in config files that
# we include in our distribution.
HALIDE_RTTI_RAW=$(if $(WITH_RTTI),1,0)

$(BUILD_DIR)/halide_config.%: $(ROOT_DIR)/tools/halide_config.%.tpl
	@mkdir -p $(@D)
	cat $< | sed -e 's/@HALIDE_SYSTEM_LIBS_RAW@/${LLVM_SYSTEM_LIBS}/g' \
	       | sed -e 's/@HALIDE_RTTI_RAW@/${HALIDE_RTTI_RAW}/g' > $@

$(DISTRIB_DIR)/halide.tgz: $(LIB_DIR)/libHalide.a \
						   $(BIN_DIR)/libHalide.$(SHARED_EXT) \
						   $(INCLUDE_DIR)/Halide.h \
						   $(RUNTIME_EXPORTED_INCLUDES) \
						   $(ROOT_DIR)/README*.md \
               $(BUILD_DIR)/halide_config.cmake \
               $(BUILD_DIR)/halide_config.make \
						   $(ROOT_DIR)/halide.cmake
	mkdir -p $(DISTRIB_DIR)/include \
	         $(DISTRIB_DIR)/bin \
	         $(DISTRIB_DIR)/lib \
	         $(DISTRIB_DIR)/tutorial \
	         $(DISTRIB_DIR)/tutorial/images \
	         $(DISTRIB_DIR)/tools \
	         $(DISTRIB_DIR)/tutorial/figures
	cp $(BIN_DIR)/libHalide.$(SHARED_EXT) $(DISTRIB_DIR)/bin
	cp $(LIB_DIR)/libHalide.a $(DISTRIB_DIR)/lib
	cp $(INCLUDE_DIR)/Halide.h $(DISTRIB_DIR)/include
	cp $(INCLUDE_DIR)/HalideBuffer.h $(DISTRIB_DIR)/include
	cp $(INCLUDE_DIR)/HalideRuntim*.h $(DISTRIB_DIR)/include
	cp $(ROOT_DIR)/tutorial/images/*.png $(DISTRIB_DIR)/tutorial/images
	cp $(ROOT_DIR)/tutorial/figures/*.gif $(DISTRIB_DIR)/tutorial/figures
	cp $(ROOT_DIR)/tutorial/figures/*.jpg $(DISTRIB_DIR)/tutorial/figures
	cp $(ROOT_DIR)/tutorial/figures/*.mp4 $(DISTRIB_DIR)/tutorial/figures
	cp $(ROOT_DIR)/tutorial/*.cpp $(DISTRIB_DIR)/tutorial
	cp $(ROOT_DIR)/tutorial/*.h $(DISTRIB_DIR)/tutorial
	cp $(ROOT_DIR)/tutorial/*.sh $(DISTRIB_DIR)/tutorial
	cp $(ROOT_DIR)/tools/mex_halide.m $(DISTRIB_DIR)/tools
	cp $(ROOT_DIR)/tools/GenGen.cpp $(DISTRIB_DIR)/tools
	cp $(ROOT_DIR)/tools/RunGen.h $(DISTRIB_DIR)/tools
	cp $(ROOT_DIR)/tools/RunGenMain.cpp $(DISTRIB_DIR)/tools
	cp $(ROOT_DIR)/tools/halide_benchmark.h $(DISTRIB_DIR)/tools
	cp $(ROOT_DIR)/tools/halide_image.h $(DISTRIB_DIR)/tools
	cp $(ROOT_DIR)/tools/halide_image_io.h $(DISTRIB_DIR)/tools
	cp $(ROOT_DIR)/tools/halide_image_info.h $(DISTRIB_DIR)/tools
	cp $(ROOT_DIR)/tools/halide_malloc_trace.h $(DISTRIB_DIR)/tools
	cp $(ROOT_DIR)/tools/halide_trace_config.h $(DISTRIB_DIR)/tools
	cp $(ROOT_DIR)/README*.md $(DISTRIB_DIR)
	cp $(BUILD_DIR)/halide_config.* $(DISTRIB_DIR)
	cp $(ROOT_DIR)/halide.cmake $(DISTRIB_DIR)
	ln -sf $(DISTRIB_DIR) halide
	tar -czf $(DISTRIB_DIR)/halide.tgz \
		halide/bin \
		halide/lib \
		halide/include \
		halide/tutorial \
		halide/README*.md \
		halide/tools/mex_halide.m \
		halide/tools/*.cpp \
		halide/tools/halide_benchmark.h \
		halide/tools/halide_image.h \
		halide/tools/halide_image_io.h \
		halide/tools/halide_image_info.h \
		halide/tools/halide_malloc_trace.h \
		halide/tools/halide_trace_config.h
	rm -rf halide

.PHONY: distrib
distrib: $(DISTRIB_DIR)/halide.tgz

$(BIN_DIR)/HalideTraceViz: $(ROOT_DIR)/util/HalideTraceViz.cpp $(INCLUDE_DIR)/HalideRuntime.h $(ROOT_DIR)/tools/halide_image_io.h $(ROOT_DIR)/tools/halide_trace_config.h
	$(CXX) $(OPTIMIZE) -std=c++11 $(filter %.cpp,$^) -I$(INCLUDE_DIR) -I$(ROOT_DIR)/tools -L$(BIN_DIR) -o $@

$(BIN_DIR)/HalideTraceDump: $(ROOT_DIR)/util/HalideTraceDump.cpp $(ROOT_DIR)/util/HalideTraceUtils.cpp $(INCLUDE_DIR)/HalideRuntime.h $(ROOT_DIR)/tools/halide_image_io.h
	$(CXX) $(OPTIMIZE) -std=c++11 $(filter %.cpp,$^) -I$(INCLUDE_DIR) -I$(ROOT_DIR)/tools -I$(ROOT_DIR)/src/runtime -L$(BIN_DIR) $(IMAGE_IO_CXX_FLAGS) $(IMAGE_IO_LIBS) -o $@<|MERGE_RESOLUTION|>--- conflicted
+++ resolved
@@ -679,11 +679,8 @@
   aarch64_cpu_features \
   alignment_128 \
   alignment_32 \
-<<<<<<< HEAD
   allocation_cache \
-=======
   alignment_64 \
->>>>>>> a5b397fd
   android_clock \
   android_host_cpu_count \
   android_io \
