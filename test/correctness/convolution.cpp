#include <stdio.h>
#include <Halide.h>

using namespace Halide;

int main(int argc, char **argv) {

    //int W = 64*3, H = 64*3;
    const int W = 16, H = 16;

    Image<uint16_t> in(W, H);
    for (int y = 0; y < H; y++) {
        for (int x = 0; x < W; x++) {
            in(x, y) = rand() & 0xff;
        }
    }


    Var x("x"), y("y");

    Image<uint16_t> tent(3, 3);
    tent(0, 0) = 1;
    tent(0, 1) = 2;
    tent(0, 2) = 1;
    tent(1, 0) = 2;
    tent(1, 1) = 4;
    tent(1, 2) = 2;
    tent(2, 0) = 1;
    tent(2, 1) = 2;
    tent(2, 2) = 1;

    Func input("input");
    input(x, y) = in(clamp(x, 0, W-1), clamp(y, 0, H-1));
    input.compute_root();

    RDom r(tent);

    /* This iterates over r outermost. I.e. the for loop looks like:
     * for y:
     *   for x:
     *     blur1(x, y) = 0
     * for r.y:
     *   for r.x:
     *     for y:
     *       for x:
     *         blur1(x, y) += tent(r.x, r.y) * input(x + r.x - 1, y + r.y - 1)
     *
     * In general, reductions iterate over the reduction domain outermost.
     */
    Func blur1("blur1");
    blur1(x, y) += tent(r.x, r.y) * input(x + r.x - 1, y + r.y - 1);


    /* This uses an inline reduction, and is the more traditional way
     * of scheduling a convolution. "sum" creates an anonymous
     * reduction function that is computed within the for loop over x
     * in blur2. blur2 isn't actually a reduction. The loop nest looks like:
     * for y:
     *   for x:
     *     tmp = 0
     *     for r.y:
     *       for r.x:
     *         tmp += tent(r.x, r.y) * input(x + r.x - 1, y + r.y - 1)
     *     blur(x, y) = tmp
     */
    Func blur2("blur2");
    blur2(x, y) = sum(tent(r.x, r.y) * input(x + r.x - 1, y + r.y - 1));

<<<<<<< HEAD
    Target target = get_target_from_environment();
    if (target.has_gpu()) {
        // Initialization (basically memset) done in a GPU kernel
        blur1.gpu_tile(x, y, 16, 16, GPU_DEFAULT);
=======
    Target target = get_jit_target_from_environment();
    if (target.features & Target::CUDA) {
        // Initialization (basically memset) done in a cuda kernel
        blur1.cuda_tile(x, y, 16, 16);
>>>>>>> 76820c83

        // Summation is done as an outermost loop is done on the cpu
        blur1.update().gpu_tile(x, y, 16, 16, GPU_DEFAULT);

        // Summation is done as a sequential loop within each gpu thread
        blur2.gpu_tile(x, y, 16, 16, GPU_DEFAULT);
    } else {
        // Take this opportunity to test scheduling the pure dimensions in a reduction
        Var xi("xi"), yi("yi");
        blur1.tile(x, y, xi, yi, 6, 6);
        blur1.update().tile(x, y, xi, yi, 4, 4).vectorize(xi).parallel(y);

        blur2.vectorize(x, 4).parallel(y);
    }

    Image<uint16_t> out1 = blur1.realize(W, H, target);
    Image<uint16_t> out2 = blur2.realize(W, H, target);

    for (int y = 1; y < H-1; y++) {
        for (int x = 1; x < W-1; x++) {
            uint16_t correct = (1*in(x-1, y-1) + 2*in(x, y-1) + 1*in(x+1, y-1) +
                                2*in(x-1, y)   + 4*in(x, y) +   2*in(x+1, y) +
                                1*in(x-1, y+1) + 2*in(x, y+1) + 1*in(x+1, y+1));
            if (out1(x, y) != correct) {
                printf("out1(%d, %d) = %d instead of %d\n", x, y, out1(x, y), correct);
                return -1;
            }
            if (out2(x, y) != correct) {
                printf("out2(%d, %d) = %d instead of %d\n", x, y, out2(x, y), correct);
                return -1;
            }
        }
    }

    printf("Success!\n");

    return 0;

}<|MERGE_RESOLUTION|>--- conflicted
+++ resolved
@@ -66,17 +66,10 @@
     Func blur2("blur2");
     blur2(x, y) = sum(tent(r.x, r.y) * input(x + r.x - 1, y + r.y - 1));
 
-<<<<<<< HEAD
     Target target = get_target_from_environment();
     if (target.has_gpu()) {
         // Initialization (basically memset) done in a GPU kernel
         blur1.gpu_tile(x, y, 16, 16, GPU_DEFAULT);
-=======
-    Target target = get_jit_target_from_environment();
-    if (target.features & Target::CUDA) {
-        // Initialization (basically memset) done in a cuda kernel
-        blur1.cuda_tile(x, y, 16, 16);
->>>>>>> 76820c83
 
         // Summation is done as an outermost loop is done on the cpu
         blur1.update().gpu_tile(x, y, 16, 16, GPU_DEFAULT);
