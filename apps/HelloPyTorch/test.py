--- conflicted
+++ resolved
@@ -1,11 +1,8 @@
 """Verifies the Halide operator functions properly."""
-<<<<<<< HEAD
 
 from __future__ import print_function
 
 import os
-=======
->>>>>>> 0d0d3fc3
 import unittest
 import warnings
 
