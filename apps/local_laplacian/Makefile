--- conflicted
+++ resolved
@@ -10,11 +10,7 @@
 
 $(BIN)/local_laplacian.a: $(BIN)/local_laplacian_exec
 	@mkdir -p $(@D)
-<<<<<<< HEAD
-	$^ -g local_laplacian -o $(BIN)  target=$(HL_TARGET)
-=======
-	$^ -o $(BIN) -f local_laplacian target=$(HL_TARGET) auto_schedule=false
->>>>>>> 81e81755
+	$^ -g local_laplacian -o $(BIN) -f local_laplacian target=$(HL_TARGET) auto_schedule=false
 
 $(BIN)/local_laplacian_auto_schedule.a: $(BIN)/local_laplacian_exec
 	@mkdir -p $(@D)
