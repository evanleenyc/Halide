#include "HalideRuntime.h"
#include "HalideBuffer.h"
#include "halide_benchmark.h"
#include "halide_image_io.h"

#include <cstdio>
#include <cstdlib>
#include <iomanip>
#include <iostream>
#include <map>
#include <mutex>
#include <random>
#include <set>
#include  <sstream>
#include <string>
#include <vector>

namespace Halide {
namespace RunGen {

using ::Halide::Runtime::Buffer;

// Buffer<> uses "shape" to mean "array of halide_dimension_t", but doesn't
// provide a typedef for it (and doesn't use a vector for it in any event).
using Shape = std::vector<halide_dimension_t>;

// Standard stream output for halide_type_t
inline std::ostream &operator<<(std::ostream &stream, const halide_type_t &type) {
    if (type.code == halide_type_uint && type.bits == 1) {
        stream << "bool";
    } else {
        assert(type.code >= 0 && type.code <= 3);
        static const char * const names[4] = { "int", "uint", "float", "handle" };
        stream << names[type.code] << (int) type.bits;
    }
    if (type.lanes > 1) {
        stream << "x" << (int) type.lanes;
    }
    return stream;
}

// Standard stream output for halide_dimension_t
inline std::ostream &operator<<(std::ostream &stream, const halide_dimension_t &d) {
    stream << "[" << d.min << "," << d.extent << "," << d.stride << "]";
    return stream;
}

// Standard stream output for vector<halide_dimension_t>
inline std::ostream &operator<<(std::ostream &stream, const Shape &shape) {
    stream << "[";
    bool need_comma = false;
    for (auto &d : shape) {
        if (need_comma) {
            stream << ',';
        }
        stream << d;
        need_comma = true;
    }
    stream << "]";
    return stream;
}

// Bottleneck all our logging so that client code can override any/all of them.
struct Logger {
    using LogFn = std::function<void(const std::string &)>;

    const LogFn out, info, warn, fail;

    Logger() : out(log_out), info(log_cerr), warn(log_cerr), fail(log_fail) {}
    Logger(LogFn o, LogFn i, LogFn w, LogFn f) : out(o), info(i), warn(w), fail(f) {}

private:
    static void log_out(const std::string &s) {
        std::cout << s;
    }

    static void log_cerr(const std::string &s) {
        std::cerr << s;
    }

    static void log_fail(const std::string &s) {
        log_cerr(s);
        abort();
    }
};

// Client code must provide a definition of Halide::Runtime::log();
// it is sufficient to merely return a default Logger instance.
extern Logger log();

// Gather up all output in a stringstream, emit in the dtor
struct LogEmitter {
    template<typename T>
    LogEmitter &operator<<(const T &x) {
        msg << x;
        return *this;
    }

    ~LogEmitter() {
        std::string s = msg.str();
        if (s.back() != '\n') s += '\n';
        f(s);
    }

protected:
    explicit LogEmitter(Logger::LogFn f) : f(f) {}

private:
    const Logger::LogFn f;
    std::ostringstream msg;
};

// Emit ordinary non-error output that should never be suppressed (ie, stdout)
struct out : LogEmitter {
    out() : LogEmitter(log().out) {}
};

// Log detailed informational output
struct info : LogEmitter {
    info() : LogEmitter(log().info) {}
};

// Log warnings
struct warn : LogEmitter {
    warn() : LogEmitter(log().warn) {}
};

// Log unrecoverable errors, then abort
struct fail : LogEmitter {
    fail() : LogEmitter(log().fail) {}
};

// Replace the failure handlers from halide_image_io to fail()
inline bool IOCheckFail(bool condition, const char* msg) {
    if (!condition) {
        fail() << "Error in I/O: " << msg;
    }
    return condition;
}

inline std::vector<std::string> split_string(const std::string &source,
                                             const std::string &delim) {
    std::vector<std::string> elements;
    size_t start = 0;
    size_t found = 0;
    while ((found = source.find(delim, start)) != std::string::npos) {
        elements.push_back(source.substr(start, found - start));
        start = found + delim.size();
    }

    // If start is exactly source.size(), the last thing in source is a
    // delimiter, in which case we want to add an empty std::string to elements.
    if (start <= source.size()) {
        elements.push_back(source.substr(start, std::string::npos));
    }
    return elements;
}

// Must be constexpr to allow use in case clauses.
inline constexpr int halide_type_code(halide_type_code_t code, int bits) {
    return (((int) code) << 8) | bits;
}

// dynamic_type_dispatch is a utility for functors that want to be able
// to dynamically dispatch a halide_type_t to type-specialized code.
// To use it, a functor must be a *templated* class, e.g.
//
//     template<typename T> class MyFunctor { int operator()(arg1, arg2...); };
//
// dynamic_type_dispatch() is called with a halide_type_t as the first argument,
// followed by the arguments to the Functor's operator():
//
//     auto result = dynamic_type_dispatch<MyFunctor>(some_halide_type, arg1, arg2);
//
// Note that this means that the functor must be able to instantiate its
// operator() for all the Halide scalar types; it also means that all those
// variants *will* be instantiated (increasing code size), so this approach
// should only be used when strictly necessary.
template<template<typename> class Functor, typename... Args>
auto dynamic_type_dispatch(const halide_type_t &type, Args&&... args) ->
    decltype(std::declval<Functor<uint8_t>>()(std::forward<Args>(args)...)) {

#define HANDLE_CASE(CODE, BITS, TYPE) \
    case halide_type_code(CODE, BITS): return Functor<TYPE>()(std::forward<Args>(args)...);
    switch (halide_type_code((halide_type_code_t) type.code, type.bits)) {
        HANDLE_CASE(halide_type_float, 32, float)
        HANDLE_CASE(halide_type_float, 64, double)
        HANDLE_CASE(halide_type_int, 8, int8_t)
        HANDLE_CASE(halide_type_int, 16, int16_t)
        HANDLE_CASE(halide_type_int, 32, int32_t)
        HANDLE_CASE(halide_type_int, 64, int64_t)
        HANDLE_CASE(halide_type_uint, 1, bool)
        HANDLE_CASE(halide_type_uint, 8, uint8_t)
        HANDLE_CASE(halide_type_uint, 16, uint16_t)
        HANDLE_CASE(halide_type_uint, 32, uint32_t)
        HANDLE_CASE(halide_type_uint, 64, uint64_t)
        HANDLE_CASE(halide_type_handle, 64, void*)
        default:
            fail() << "Unsupported type: " << type << "\n";
            using ReturnType = decltype(std::declval<Functor<uint8_t>>()(std::forward<Args>(args)...));
            return ReturnType();
    }
#undef HANDLE_CASE
}

// Functor to parse a string into one of the known Halide scalar types.
template<typename T>
struct ScalarParser {
    bool operator()(const std::string &str, halide_scalar_value_t *v) {
        std::istringstream iss(str);
        // std::setbase(0) means "infer base from input", and allows hex and octal constants
        iss >> std::setbase(0) >> *(T*)v;
        return !iss.fail() && iss.get() == EOF;
    }
};

// Override for int8 and uint8, to avoid parsing as char variants
template<>
inline bool ScalarParser<int8_t>::operator()(const std::string &str, halide_scalar_value_t *v) {
    std::istringstream iss(str);
    int i;
    iss >> std::setbase(0) >> i;
    if (!(!iss.fail() && iss.get() == EOF) || i < -128 || i > 127) {
      return false;
    }
    v->u.i8 = (int8_t) i;
    return true;
}

template<>
inline bool ScalarParser<uint8_t>::operator()(const std::string &str, halide_scalar_value_t *v) {
    std::istringstream iss(str);
    unsigned int u;
    iss >> std::setbase(0) >> u;
    if (!(!iss.fail() && iss.get() == EOF) || u > 255) {
      return false;
    }
    v->u.u8 = (uint8_t) u;
    return true;
}

// Override for bool, since istream just expects '1' or '0'.
template<>
inline bool ScalarParser<bool>::operator()(const std::string &str, halide_scalar_value_t *v) {
    if (str == "true") {
        v->u.b = true;
        return true;
    }
    if (str == "false") {
        v->u.b = false;
        return true;
    }
    return false;
}

// Override for handle, since we only accept "nullptr".
template<>
inline bool ScalarParser<void*>::operator()(const std::string &str, halide_scalar_value_t *v) {
    if (str == "nullptr") {
        v->u.handle = nullptr;
        return true;
    }
    return false;
}

// Parse a scalar when we know the corresponding C++ type at compile time.
template<typename T>
inline bool parse_scalar(const std::string &str, T *scalar) {
    return ScalarParser<T>()(str, (halide_scalar_value_t *) scalar);
}

// Dynamic-dispatch wrapper around ScalarParser.
inline bool parse_scalar(const halide_type_t &type,
                  const std::string &str,
                  halide_scalar_value_t *scalar) {
    return dynamic_type_dispatch<ScalarParser>(type, str, scalar);
}

// Parse an extent list, which should be of the form
//
//    [extent0, extent1...]
//
// Return a vector<halide_dimension_t> (aka a "shape") with the extents filled in,
// but with the min of each dimension set to zero and the stride set to the
// planar-default value.
inline Shape parse_extents(const std::string &extent_list) {
    if (extent_list.empty() || extent_list[0] != '[' || extent_list.back() != ']') {
        fail() << "Invalid format for extents: " << extent_list;
    }
    Shape result;
    if (extent_list == "[]") {
        return result;
    }
    std::vector<std::string> extents = split_string(extent_list.substr(1, extent_list.size()-2), ",");
    for (size_t i = 0; i < extents.size(); i++) {
      const std::string &s = extents[i];
        const int stride = (i == 0) ? 1 : result[i-1].stride * result[i-1].extent;
        halide_dimension_t d = {0, 0, stride};
        if (!parse_scalar(s, &d.extent)) {
            fail() << "Invalid value for extents: " << s << " (" << extent_list << ")";
        }
        result.push_back(d);
    }
    return result;
}

// Parse the buffer_estimate list from a given argument's metadata into a Shape.
// If no valid buffer_estimate exists, return false.
inline bool try_parse_metadata_buffer_estimates(const halide_filter_argument_t *md, Shape *shape) {
    if (!md->buffer_estimates) {
        // zero-dimensional buffers don't have (or need) estimates, so don't fail.
        if (md->dimensions == 0) {
            *shape = Shape();
            return true;
        }
        return false;
    }
    Shape result(md->dimensions);
    int32_t stride = 1;
    for (int i = 0; i < md->dimensions; i++) {
        const int64_t *min = md->buffer_estimates[i*2];
        const int64_t *extent = md->buffer_estimates[i*2+1];
        if (!min || !extent) {
            return false;
            fail() << "Argument " << md->name << " was specified as 'estimate', but no estimate was provided for dimension " << i << " of " << md->dimensions;
        }
        result[i] = halide_dimension_t{(int32_t) *min, (int32_t) *extent, stride};
        stride *= result[i].extent;
    }
    *shape = result;
    return true;
};

// Parse the buffer_estimate list from a given argument's metadata into a Shape.
// If no valid buffer_estimate exists, fail.
inline Shape parse_metadata_buffer_estimates(const halide_filter_argument_t *md) {
    Shape shape;
    if (!try_parse_metadata_buffer_estimates(md, &shape)) {
        fail() << "Argument " << md->name << " was specified as 'estimate', but no valid estimates were provided.";
    }
    return shape;
};

// Given a Buffer<>, return its shape in the form of a vector<halide_dimension_t>.
// (Oddly, Buffer<> has no API to do this directly.)
inline Shape get_shape(const Buffer<> &b) {
    Shape s;
    for (int i = 0; i < b.dimensions(); ++i) {
        s.push_back(b.raw_buffer()->dim[i]);
    }
    return s;
}

// Given a type and shape, create a new Buffer<> but *don't* allocate allocate storage for it.
inline Buffer<> make_with_shape(const halide_type_t &type, const Shape &shape) {
    return Buffer<>(type, nullptr, (int) shape.size(), &shape[0]);
}

// Given a type and shape, create a new Buffer<> and allocate storage for it.
// (Oddly, Buffer<> has an API to do this with vector-of-extent, but not vector-of-halide_dimension_t.)
inline Buffer<> allocate_buffer(const halide_type_t &type, const Shape &shape) {
    Buffer<> b = make_with_shape(type, shape);
    b.check_overflow();
    b.allocate();
    return b;
}

inline Shape choose_output_extents(int dimensions, const Shape &defaults) {
    Shape s(dimensions);
    for (int i = 0; i < dimensions; ++i) {
        if ((size_t) i < defaults.size()) {
            s[i] = defaults[i];
        } else {
            // If the defaults don't provide enough dimensions, make a guess.
            s[i].extent = (i < 2 ? 1000 : 4);
        }
    }
    return s;
}

inline void fix_chunky_strides(const Shape &constrained_shape, Shape *new_shape) {
    // Special-case Chunky: most "chunky" generators tend to constrain stride[0]
    // and stride[2] to exact values, leaving stride[1] unconstrained;
    // in practice, we must ensure that stride[1] == stride[0] * extent[0]
    // and stride[0] = extent[2] to get results that are not garbled.
    // This is unpleasantly hacky and will likely need aditional enhancements.
    // (Note that there are, theoretically, other stride combinations that might
    // need fixing; in practice, ~all generators that aren't planar tend
    // to be classically chunky.)
    if (new_shape->size() >= 3 &&
        (*new_shape)[0].extent > 1 &&
        (*new_shape)[1].extent > 1) {
        if (constrained_shape[2].stride == 1) {
            if (constrained_shape[0].stride >= 1) {
                // If we have stride[0] and stride[2] set to obviously-chunky,
                // then force extent[2] to match stride[0].
                (*new_shape)[2].extent = constrained_shape[0].stride;
            } else {
                // If we have stride[2] == 1 but stride[0] < 1,
                // force stride[0] = extent[2]
                (*new_shape)[0].stride = (*new_shape)[2].extent;
            }
            // Ensure stride[1] is reasonable.
            (*new_shape)[1].stride = (*new_shape)[0].extent * (*new_shape)[0].stride;
        }
    }
}

// Return true iff all of the dimensions in the range [first, last] have an extent of <= 1.
inline bool dims_in_range_are_trivial(const Buffer<> &b, int first, int last) {
    for (int d = first; d <= last; ++d) {
        if (b.dim(d).extent() > 1) {
            return false;
        }
    }
    return true;
}

// Add or subtract dimensions to the given buffer to match dims_needed,
// emitting warnings if we do so.
inline Buffer<> adjust_buffer_dims(const std::string &title, const std::string &name,
                                   const int dims_needed, Buffer<> b) {
    const int dims_actual = b.dimensions();
    if (dims_actual > dims_needed) {
        // Warn that we are ignoring dimensions, but only if at least one of the
        // ignored dimensions has extent > 1
        if (!dims_in_range_are_trivial(b, dims_needed, dims_actual - 1)) {
            warn() << "Image for " << title << " \"" << name << "\" has "
                 << dims_actual << " dimensions, but only the first "
                 << dims_needed << " were used; data loss may have occurred.";
        }
        auto old_shape = get_shape(b);
        while (b.dimensions() > dims_needed) {
            b = b.sliced(dims_needed);
        }
        info() << "Shape for " << name << " changed: " << old_shape << " -> " << get_shape(b);
    } else if (dims_actual < dims_needed) {
        warn() << "Image for " << title << " \"" << name << "\" has "
             << dims_actual << " dimensions, but this argument requires at least "
             << dims_needed << " dimensions: adding dummy dimensions of extent 1.";
        auto old_shape = get_shape(b);
        while (b.dimensions() < dims_needed) {
            b = b.embedded(b.dimensions(), 0);
        }
        info() << "Shape for " << name << " changed: " << old_shape << " -> " << get_shape(b);
    }
    return b;
}

// Load a buffer from a pathname, adjusting the type and dimensions to
// fit the metadata's requirements as needed.
inline Buffer<> load_input_from_file(const std::string &pathname,
                              const halide_filter_argument_t &metadata) {
    Buffer<> b = Buffer<>(metadata.type, 0);
    info() << "Loading input " << metadata.name << " from " << pathname << " ...";
    if (!Halide::Tools::load<Buffer<>, IOCheckFail>(pathname, &b)) {
        fail() << "Unable to load input: " << pathname;
    }
    if (b.dimensions() != metadata.dimensions) {
        b = adjust_buffer_dims("Input", metadata.name, metadata.dimensions, b);
    }
    if (b.type() != metadata.type) {
        warn() << "Image loaded for argument \"" << metadata.name << "\" is type "
             << b.type() << " but this argument expects type "
             << metadata.type << "; data loss may have occurred.";
        b = Halide::Tools::ImageTypeConversion::convert_image(b, metadata.type);
    }
    return b;
}

template<typename T>
struct FillWithRandom {
public:
    void operator()(Buffer<> &b_dynamic, int seed) {
        Buffer<T> b = b_dynamic;
        std::mt19937 rng(seed);
        fill(b, rng);
    }

private:
    template<typename T2 = T, typename std::enable_if<std::is_integral<T2>::value && !std::is_same<T2, bool>::value>::type * = nullptr>
    void fill(Buffer<T2> &b, std::mt19937 &rng) {
        std::uniform_int_distribution<T2> dis;
        b.for_each_value([&rng, &dis](T2 &value) {
            value = dis(rng);
        });
    }

    template<typename T2 = T, typename std::enable_if<std::is_floating_point<T2>::value>::type * = nullptr>
    void fill(Buffer<T2> &b, std::mt19937 &rng) {
        std::uniform_real_distribution<T2> dis(0.0, 1.0);
        b.for_each_value([&rng, &dis](T2 &value) {
            value = dis(rng);
        });
    }

    template<typename T2 = T, typename std::enable_if<std::is_same<T2, bool>::value>::type * = nullptr>
    void fill(Buffer<T2> &b, std::mt19937 &rng) {
        std::uniform_int_distribution<int> dis(0, 1);
        b.for_each_value([&rng, &dis](T2 &value) {
            value = dis(rng);
        });
    }

    template<typename T2 = T, typename std::enable_if<std::is_pointer<T2>::value>::type * = nullptr>
    void fill(Buffer<T2> &b, std::mt19937 &rng) {
        std::uniform_int_distribution<intptr_t> dis;
        b.for_each_value([&rng, &dis](T2 &value) {
            value = reinterpret_cast<T2>(dis(rng));
        });
    }
};

template<typename T>
struct FillWithScalar {
public:
    void operator()(Buffer<> &b_dynamic, const halide_scalar_value_t &value) {
        Buffer<T> b = b_dynamic;
        b.fill(as_T(value));
    }

private:
    // Segregate into pointer and non-pointer clauses to avoid compiler warnings
    // about casting from (e.g.) int8 to void*
    template<typename T2 = T, typename std::enable_if<!std::is_pointer<T2>::value>::type * = nullptr>
    T as_T(const halide_scalar_value_t& value) {
        const halide_type_t type = halide_type_of<T>();
        switch (halide_type_code((halide_type_code_t) type.code, type.bits)) {
            case halide_type_code(halide_type_int, 8):    return (T) value.u.i8;
            case halide_type_code(halide_type_int, 16):   return (T) value.u.i16;
            case halide_type_code(halide_type_int, 32):   return (T) value.u.i32;
            case halide_type_code(halide_type_int, 64):   return (T) value.u.i64;
            case halide_type_code(halide_type_uint, 1):   return (T) value.u.b;
            case halide_type_code(halide_type_uint, 8):   return (T) value.u.u8;
            case halide_type_code(halide_type_uint, 16):  return (T) value.u.u16;
            case halide_type_code(halide_type_uint, 32):  return (T) value.u.u32;
            case halide_type_code(halide_type_uint, 64):  return (T) value.u.u64;
            case halide_type_code(halide_type_float, 32): return (T) value.u.f32;
            case halide_type_code(halide_type_float, 64): return (T) value.u.f64;
            default:
                fail() << "Can't convert value with type: " << (int) type.code << "bits: " << type.bits;
                return (T) 0;
        }
    }

    template<typename T2 = T, typename std::enable_if<std::is_pointer<T2>::value>::type * = nullptr>
    T as_T(const halide_scalar_value_t& value) {
        const halide_type_t type = halide_type_of<T>();
        switch (halide_type_code((halide_type_code_t) type.code, type.bits)) {
            case halide_type_code(halide_type_handle, 64): return (T) value.u.handle;
            default:
                fail() << "Can't convert value with type: " << (int) type.code << "bits: " << type.bits;
                return (T) 0;
        }
    }
};

// This logic exists in Halide::Tools, but is Internal; we're going to replicate
// it here for now since we may want slightly different logic in some cases
// for this tool.
inline Halide::Tools::FormatInfo best_save_format(const Buffer<> &b, const std::set<Halide::Tools::FormatInfo> &info) {
    // Perfect score is zero (exact match).
    // The larger the score, the worse the match.
    int best_score = 0x7fffffff;
    Halide::Tools::FormatInfo best{};
    const halide_type_t type = b.type();
    const int dimensions = b.dimensions();
    for (auto &f : info) {
        int score = 0;
        // If format has too-few dimensions, that's very bad.
        score += std::abs(f.dimensions - dimensions) * 128;
        // If format has too-few bits, that's pretty bad.
        score += std::abs(f.type.bits - type.bits);
        // If format has different code, that's a little bad.
        score += (f.type.code != type.code) ? 1 : 0;
        if (score < best_score) {
            best_score = score;
            best = f;
        }
    }

    return best;
}

inline std::string scalar_to_string(const halide_type_t &type,
                                    const halide_scalar_value_t &value) {
    std::ostringstream o;
    switch (halide_type_code((halide_type_code_t) type.code, type.bits)) {
    case halide_type_code(halide_type_float, 32):  o << value.u.f32; break;
    case halide_type_code(halide_type_float, 64):  o << value.u.f64; break;
    case halide_type_code(halide_type_int, 8):     o << (int) value.u.i8; break;
    case halide_type_code(halide_type_int, 16):    o << value.u.i16; break;
    case halide_type_code(halide_type_int, 32):    o << value.u.i32; break;
    case halide_type_code(halide_type_int, 64):    o << value.u.i64; break;
    case halide_type_code(halide_type_uint, 1):    o << (value.u.b ? "true" : "false"); break;
    case halide_type_code(halide_type_uint, 8):    o << (int) value.u.u8; break;
    case halide_type_code(halide_type_uint, 16):   o << value.u.u16; break;
    case halide_type_code(halide_type_uint, 32):   o << value.u.u32; break;
    case halide_type_code(halide_type_uint, 64):   o << value.u.u64; break;
    case halide_type_code(halide_type_handle, 64): o << (uint64_t) value.u.handle; break;
    default:
        fail() << "Unsupported type: " << type << "\n";
        break;
    }
    return o.str();
}

struct ArgData {
    size_t index{0};
    std::string name;
    const halide_filter_argument_t *metadata{nullptr};
    std::string raw_string;
    halide_scalar_value_t scalar_value;
    Buffer<> buffer_value;

    ArgData() = default;

    ArgData(size_t index, const std::string &name, const halide_filter_argument_t * metadata)
        : index(index), name(name), metadata(metadata) {}

    Buffer<> load_buffer(const Shape &auto_shape, const halide_filter_argument_t *argument_metadata) {
        const auto parse_optional_extents = [&](const std::string &s) -> Shape {
            if (s == "auto") {
                return auto_shape;
            }
            if (s == "estimate") {
                return parse_metadata_buffer_estimates(argument_metadata);
            }
            if (s == "estimate_then_auto") {
                Shape shape;
                if (!try_parse_metadata_buffer_estimates(argument_metadata, &shape)) {
                    info() << "Input " << argument_metadata->name << " has no estimates; using bounds-query result instead.";
                    shape = auto_shape;
                }
                return shape;
            }
            return parse_extents(s);
        };

        std::vector<std::string> v = split_string(raw_string, ":");
        if (v[0] == "zero") {
            if (v.size() != 2) fail() << "Invalid syntax: " << raw_string;
            auto shape = parse_optional_extents(v[1]);
            Buffer<> b = allocate_buffer(metadata->type, shape);
            memset(b.data(), 0, b.size_in_bytes());
            return b;
        } else if (v[0] == "constant") {
            if (v.size() != 3) fail() << "Invalid syntax: " << raw_string;
            halide_scalar_value_t value;
            if (!parse_scalar(metadata->type, v[1], &value)) {
              fail() << "Invalid value for constant value";
            }
            auto shape = parse_optional_extents(v[2]);
            Buffer<> b = allocate_buffer(metadata->type, shape);
            dynamic_type_dispatch<FillWithScalar>(metadata->type, b, value);
            return b;
        } else if (v[0] == "identity") {
            if (v.size() != 2) fail() << "Invalid syntax: " << raw_string;
            auto shape = parse_optional_extents(v[1]);
            // Make a binary buffer with diagonal elements set to true. Diagonal
            // elements are those whose first two dimensions are equal.
            Buffer<bool> b = allocate_buffer(halide_type_of<bool>(), shape);
            b.for_each_element([&b](const int *pos) {
                b(pos) = (b.dimensions() >= 2) ? (pos[0] == pos[1]) : (pos[0] == 0);
            });
            // Convert the binary buffer to the required type, so true becomes 1.
            return Halide::Tools::ImageTypeConversion::convert_image(b, metadata->type);
        } else if (v[0] == "random") {
            if (v.size() != 3) fail() << "Invalid syntax: " << raw_string;
            int seed;
            if (!parse_scalar(v[1], &seed)) {
                fail() << "Invalid value for seed";
            }
            auto shape = parse_optional_extents(v[2]);
            Buffer<> b = allocate_buffer(metadata->type, shape);
            dynamic_type_dispatch<FillWithRandom>(metadata->type, b, seed);
            return b;
        } else {
            return load_input_from_file(v[0], *metadata);
        }
    }

    void adapt_input_buffer(const Shape &constrained_shape) {
        if (metadata->kind != halide_argument_kind_input_buffer) {
            return;
        }

        // Ensure that the input Buffer meets our constraints; if it doesn't, allcoate
        // and copy into a new Buffer.
        bool updated = false;
        Shape new_shape = get_shape(buffer_value);
        info() << "Input " << name << ": Shape is " << new_shape;
        if (new_shape.size() != constrained_shape.size()) {
            fail() << "Dimension mismatch; expected " << constrained_shape.size() << "dimensions";
        }
        for (size_t i = 0; i < constrained_shape.size(); ++i) {
            // min of nonzero means "largest value for min"
            if (constrained_shape[i].min != 0 && new_shape[i].min > constrained_shape[i].min) {
                new_shape[i].min = constrained_shape[i].min;
                updated = true;
            }
            // extent of nonzero means "largest value for extent"
            if (constrained_shape[i].extent != 0 && new_shape[i].extent > constrained_shape[i].extent) {
                new_shape[i].extent = constrained_shape[i].extent;
                updated = true;
            }
            // stride of nonzero means "required stride", stride of zero means "no constraints"
            if (constrained_shape[i].stride != 0 && new_shape[i].stride != constrained_shape[i].stride) {
                new_shape[i].stride = constrained_shape[i].stride;
                updated = true;
            }
        }
        if (updated) {
            fix_chunky_strides(constrained_shape, &new_shape);
            Buffer<> new_buf = allocate_buffer(buffer_value.type(), new_shape);
            new_buf.copy_from(buffer_value);
            buffer_value = new_buf;
        }

        info() << "Input " << name << ": BoundsQuery result is " << constrained_shape;
        if (updated) {
            info() << "Input " << name << ": Updated Shape is " << get_shape(buffer_value);
        }
    }

    void allocate_output_buffer(const Shape &constrained_shape) {
        if (metadata->kind != halide_argument_kind_output_buffer) {
            return;
        }

        // Given a constraint Shape (generally produced by a bounds query), create a new
        // Shape that can legally be used to create and allocate a new Buffer:
        // ensure that extents/strides aren't zero, do some reality checking
        // on planar vs interleaved, and generally try to guess at a reasonable result.
        Shape new_shape = constrained_shape;

        // Make sure that the extents and strides for these are nonzero.
        for (size_t i = 0; i < new_shape.size(); ++i) {
            if (!new_shape[i].extent) {
                // A bit of a hack: fill in unconstrained dimensions to 1... except
                // for probably-the-channels dimension, which we'll special-case to
                // fill in to 4 when possible (unless it appears to be chunky).
                // Stride will be fixed below.
                if (i == 2) {
                    if (constrained_shape[0].stride >= 1 && constrained_shape[2].stride == 1) {
                        // Definitely chunky, so make extent[2] match the chunk size
                        new_shape[i].extent = constrained_shape[0].stride;
                    } else {
                        // Not obviously chunky; let's go with 4 channels.
                        new_shape[i].extent = 4;
                    }
                } else {
                    new_shape[i].extent = 1;
                }
            }
        }

        fix_chunky_strides(constrained_shape, &new_shape);

        // If anything else is zero, just set strides to planar and hope for the best.
        bool any_strides_zero = false;
        for (size_t i = 0; i < new_shape.size(); ++i) {
            if (!new_shape[i].stride) {
                any_strides_zero = true;
            }
        }
        if (any_strides_zero) {
            // Planar
            new_shape[0].stride = 1;
            for (size_t i = 1; i < new_shape.size(); ++i) {
                new_shape[i].stride = new_shape[i - 1].stride * new_shape[i - 1].extent;
            }
        }

        buffer_value = allocate_buffer(metadata->type, new_shape);

        info() << "Output " << name << ": BoundsQuery result is " << constrained_shape;
        info() << "Output " << name << ": Shape is " << get_shape(buffer_value);
    }
};

class RunGen {
public:
    RunGen(int (*halide_argv_call)(void **args),
               const struct halide_filter_metadata_t *(*halide_metadata_call)()) :
        halide_argv_call(halide_argv_call), md(halide_metadata_call()) {
        if (md->version != halide_filter_metadata_t::VERSION) {
            fail() << "Unexpected metadata version " << md->version;
        }
        for (size_t i = 0; i < (size_t) md->num_arguments; ++i) {
            std::string name = md->arguments[i].name;
            if (name.size() > 2 && name[name.size()-2] == '$' && isdigit(name[name.size()-1])) {
                // If it ends in "$3" or similar, just lop it off
                name = name.substr(0, name.size() - 2);
            }
            ArgData arg(i, name, &md->arguments[i]);
            args[name] = arg;
        }
        halide_set_error_handler(rungen_halide_error);
        halide_set_custom_print(rungen_halide_print);
    }

    int argument_kind(const std::string &name) const {
        auto it = args.find(name);
        if (it == args.end()) {
            return -1;
        }
        return it->second.metadata->kind;
    }

    void parse_one(const std::string &name,
                   const std::string &value,
                   std::set<std::string> *seen_args) {
        if (value.empty()) {
            fail() << "Argument value is empty for: " << name;
        }
        seen_args->insert(name);
        auto it = args.find(name);
        if (it == args.end()) {
            // Don't fail, just return.
            return;
        }
        if (!it->second.raw_string.empty()) {
            fail() << "Argument value specified multiple times for: " << name;
        }
        it->second.raw_string = value;
    }

    void validate(const std::set<std::string> &seen_args,
                  const std::string &default_input_buffers,
                  const std::string &default_input_scalars,
                  bool ok_to_omit_outputs) {
        std::ostringstream o;
        for (auto &s : seen_args) {
            if (args.find(s) == args.end()) {
                o << "Unknown argument name: " << s << "\n";
            }
        }
        for (auto &arg_pair : args) {
            auto &arg = arg_pair.second;
            if (arg.raw_string.empty()) {
                if (ok_to_omit_outputs && arg.metadata->kind == halide_argument_kind_output_buffer) {
                    continue;
                }
                if (!default_input_buffers.empty() &&
                    arg.metadata->kind == halide_argument_kind_input_buffer) {
                    arg.raw_string = default_input_buffers;
                    info() << "Using value of '" << arg.raw_string << "' for: " << arg.metadata->name;
                    continue;
                }
                if (!default_input_scalars.empty() &&
                    arg.metadata->kind == halide_argument_kind_input_scalar) {
                    arg.raw_string = default_input_scalars;
                    info() << "Using value of '" << arg.raw_string << "' for: " << arg.metadata->name;
                    continue;
                }
                o << "Argument value missing for: " << arg.metadata->name << "\n";
            }
        }
        if (!o.str().empty()) {
            fail() << o.str();
        }
    }

    // Parse all the input arguments, loading images as necessary.
    // (Don't handle outputs yet.)
    void load_inputs(const std::string &user_specified_output_shape_string) {
        assert(output_shapes.empty());

        Shape first_input_shape;
        std::map<std::string, Shape> auto_input_shapes;

        // First, set all the scalar inputs: we need those to be correct
        // in order to get useful values from the bound-query for input buffers.
        for (auto &arg_pair : args) {
            auto &arg_name = arg_pair.first;
            auto &arg = arg_pair.second;
            switch (arg.metadata->kind) {
            case halide_argument_kind_input_scalar: {
                if (arg.raw_string == "default") {
                    if (!arg.metadata->scalar_def) {
                        fail() << "Argument value for: " << arg.metadata->name << " was specified as using the default, but no default was found in the metadata.";
                    }
                    info() << "Argument value for: " << arg.metadata->name << " is parsed from metadata as: "
                           << scalar_to_string(arg.metadata->type, *arg.metadata->scalar_def);
                    arg.scalar_value = *arg.metadata->scalar_def;
                } else if (arg.raw_string == "estimate") {
                    if (!arg.metadata->scalar_estimate) {
                        fail() << "Argument value for: " << arg.metadata->name << " was specified as using the estimate, but no estimate was found in the metadata.";
                    }
                    info() << "Argument value for: " << arg.metadata->name << " is parsed from metadata as: "
                           << scalar_to_string(arg.metadata->type, *arg.metadata->scalar_estimate);
                    arg.scalar_value = *arg.metadata->scalar_estimate;
                } else {
                    if (!parse_scalar(arg.metadata->type, arg.raw_string, &arg.scalar_value)) {
                        fail() << "Argument value for: " << arg_name << " could not be parsed as type "
                             << arg.metadata->type << ": "
                             << arg.raw_string;
                    }
                }
                break;
            }
<<<<<<< HEAD
            halide_argument_kind_input_buffer:
=======
            case halide_argument_kind_input_buffer:
>>>>>>> a4b1fc92
            case halide_argument_kind_output_buffer:
                // Nothing yet
                break;
            }
        }

        if (!user_specified_output_shape_string.empty()) {
            // For now, we set all output shapes to be identical -- there's no
            // way on the command line to specify different shapes for each
            // output. Would be nice to try?
            for (auto &arg_pair : args) {
                auto &arg = arg_pair.second;
                if (arg.metadata->kind == halide_argument_kind_output_buffer) {
                    auto &arg_name = arg_pair.first;
                    if (user_specified_output_shape_string == "estimate") {
                        output_shapes[arg_name] = parse_metadata_buffer_estimates(arg.metadata);
                        info() << "Output " << arg_name << " is parsed from metadata as: " << output_shapes[arg_name];
                    } else {
                        output_shapes[arg_name] = parse_extents(user_specified_output_shape_string);
                        info() << "Output " << arg_name << " has user-specified Shape: " << output_shapes[arg_name];
                    }
                }
            }
            auto_input_shapes = bounds_query_input_shapes();
        }

        for (auto &arg_pair : args) {
            auto &arg_name = arg_pair.first;
            auto &arg = arg_pair.second;
            switch (arg.metadata->kind) {
            case halide_argument_kind_input_buffer:
                arg.buffer_value = arg.load_buffer(auto_input_shapes[arg_name], arg.metadata);
                info() << "Input " << arg_name << ": Shape is " << get_shape(arg.buffer_value);
                break;
            case halide_argument_kind_input_scalar:
                // Already handled.
                break;
            case halide_argument_kind_output_buffer:
                // Nothing yet
                break;
            }
        }

        if (user_specified_output_shape_string.empty()) {
            // If there was no output shape specified by the user, use the shape of
            // the first input buffer (if any). (This is a better-than-nothing guess
            // that is definitely not always correct, but is convenient and useful enough
            // to be worth doing.)
            for (auto &arg_pair : args) {
                auto &arg = arg_pair.second;
                if (arg.metadata->kind == halide_argument_kind_output_buffer) {
                    auto &arg_name = arg_pair.first;
                    output_shapes[arg_name] = first_input_shape;
                    info() << "Output " << arg_name << " assumes the shape of first input: " << first_input_shape;
                }
            }
        }
    }

    void save_outputs() {
        // Save the output(s), if necessary.
        for (auto &arg_pair : args) {
            auto &arg_name = arg_pair.first;
            auto &arg = arg_pair.second;
            if (arg.metadata->kind != halide_argument_kind_output_buffer) {
                continue;
            }
            if (arg.raw_string.empty()) {
                info() << "(Output " << arg_name << " was not saved.)";
                continue;
            }

            info() << "Saving output " << arg_name << " to " << arg.raw_string << " ...";
            Buffer<> &b = arg.buffer_value;

            std::set<Halide::Tools::FormatInfo> savable_types;
            if (!Halide::Tools::save_query<Buffer<>, IOCheckFail>(arg.raw_string, &savable_types)) {
                fail() << "Unable to save output: " << arg.raw_string;
            }
            const Halide::Tools::FormatInfo best = best_save_format(b, savable_types);
            if (best.dimensions != b.dimensions()) {
                b = adjust_buffer_dims("Output", arg_name, best.dimensions, b);
            }
            if (best.type != b.type()) {
                warn() << "Image for argument \"" << arg_name << "\" is of type "
                     << b.type() << " but is being saved as type "
                     << best.type << "; data loss may have occurred.";
                b = Halide::Tools::ImageTypeConversion::convert_image(b, best.type);
            }
            if (!Halide::Tools::save<Buffer<const void>, IOCheckFail>(b.as<const void>(), arg.raw_string)) {
                fail() << "Unable to save output: " << arg.raw_string;
            }
        }
    }

    void device_sync_outputs() {
        for (auto &arg_pair : args) {
            auto &arg = arg_pair.second;
            if (arg.metadata->kind == halide_argument_kind_output_buffer) {
                Buffer<> &b = arg.buffer_value;
                b.device_sync();
            }
        }
    }

    void copy_outputs_to_host() {
        for (auto &arg_pair : args) {
            auto &arg = arg_pair.second;
            if (arg.metadata->kind == halide_argument_kind_output_buffer) {
                Buffer<> &b = arg.buffer_value;
                b.copy_to_host();
            }
        }
    }

    uint64_t pixels_out() const {
        uint64_t pixels_out = 0;
        for (const auto &arg_pair : args) {
            const auto &arg = arg_pair.second;
            switch (arg.metadata->kind) {
                case halide_argument_kind_output_buffer: {
                    // TODO: this assumes that most output is "pixel-ish", and counting the size of the first
                    // two dimensions approximates the "pixel size". This is not, in general, a valid assumption,
                    // but is a useful metric for benchmarking.
                    Shape shape = get_shape(arg.buffer_value);
                    if (shape.size() >= 2) {
                        pixels_out += shape[0].extent * shape[1].extent;
                    } else if (!shape.empty()) {
                        pixels_out += shape[0].extent;
                    } else {
                        pixels_out += 1;
                    }
                    break;
                }
            }
        }
        return pixels_out;
    }

    double megapixels_out() const {
        return (double) pixels_out() / (1024.0 * 1024.0);
    }

    uint64_t elements_out() const {
        uint64_t elements_out = 0;
        for (const auto &arg_pair : args) {
            const auto &arg = arg_pair.second;
            switch (arg.metadata->kind) {
                case halide_argument_kind_output_buffer: {
                    elements_out += arg.buffer_value.number_of_elements();
                    break;
                }
            }
        }
        return elements_out;
    }

    uint64_t bytes_out() const {
        uint64_t bytes_out = 0;
        for (const auto &arg_pair : args) {
            const auto &arg = arg_pair.second;
            switch (arg.metadata->kind) {
                case halide_argument_kind_output_buffer: {
                    // size_in_bytes() is not necessarily the same, since
                    // it may include unused space for padding.
                    bytes_out += arg.buffer_value.number_of_elements() * arg.buffer_value.type().bytes();
                    break;
                }
            }
        }
        return bytes_out;
    }

    // Run a bounds-query call with the given args, and return the shapes
    // to which we are constrained.
    std::vector<Shape> run_bounds_query() const {
        std::vector<void*> filter_argv(args.size(), nullptr);
        // These vectors are larger than needed, but simplifies logic downstream.
        std::vector<Buffer<>> bounds_query_buffers(args.size());
        std::vector<Shape> constrained_shapes(args.size());
        for (const auto &arg_pair : args) {
            const auto &arg_name = arg_pair.first;
            auto &arg = arg_pair.second;
            switch (arg.metadata->kind) {
            case halide_argument_kind_input_scalar:
                filter_argv[arg.index] = const_cast<halide_scalar_value_t*>(&arg.scalar_value);
                break;
            case halide_argument_kind_input_buffer:
            case halide_argument_kind_output_buffer:
                Shape shape = (arg.metadata->kind == halide_argument_kind_input_buffer) ?
                               get_shape(arg.buffer_value) :
                               choose_output_extents(arg.metadata->dimensions, output_shapes.at(arg_name));
                bounds_query_buffers[arg.index] = make_with_shape(arg.metadata->type, shape);
                filter_argv[arg.index] = bounds_query_buffers[arg.index].raw_buffer();
                break;
            }
        }

        info() << "Running bounds query...";
        // Ignore result since our halide_error() should catch everything.
        (void) halide_argv_call(&filter_argv[0]);

        for (const auto &arg_pair : args) {
            auto &arg = arg_pair.second;
            switch (arg.metadata->kind) {
            case halide_argument_kind_input_scalar:
                break;
            case halide_argument_kind_input_buffer:
            case halide_argument_kind_output_buffer:
                constrained_shapes[arg.index] = get_shape(bounds_query_buffers[arg.index]);
                break;
            }
        }
        return constrained_shapes;
    }

    void adapt_input_buffers(const std::vector<Shape> &constrained_shapes) {
        for (auto &arg_pair : args) {
            auto &arg = arg_pair.second;
            arg.adapt_input_buffer(constrained_shapes[arg.index]);
        }
    }

    void allocate_output_buffers(const std::vector<Shape> &constrained_shapes) {
        for (auto &arg_pair : args) {
            auto &arg = arg_pair.second;
            arg.allocate_output_buffer(constrained_shapes[arg.index]);
        }
    }

    void run_for_benchmark(double benchmark_min_time,
                           uint64_t benchmark_min_iters,
                           uint64_t benchmark_max_iters) {
        std::vector<void*> filter_argv = build_filter_argv();

        const auto benchmark_inner = [this, &filter_argv]() {
            // Ignore result since our halide_error() should catch everything.
            (void) halide_argv_call(&filter_argv[0]);
            // Ensure that all outputs are finished, otherwise we may just be
            // measuring how long it takes to do a kernel launch for GPU code.
            this->device_sync_outputs();
        };

        info() << "Benchmarking filter...";

        Halide::Tools::BenchmarkConfig config;
        config.min_time = benchmark_min_time;
        config.max_time = benchmark_min_time * 4;
        config.min_iters = benchmark_min_iters;
        config.max_iters = benchmark_max_iters;
        auto result = Halide::Tools::benchmark(benchmark_inner, config);

        out() << "Benchmark for " << md->name << " produces best case of " << result.wall_time << " sec/iter (over "
              << result.samples << " samples, "
              << result.iterations << " iterations, "
              << "accuracy " << std::setprecision(2) << (result.accuracy * 100.0) << "%).\n"
              << "Best output throughput is " << (megapixels_out() / result.wall_time) << " mpix/sec.\n";
    }

    struct Output {
        std::string name;
        Buffer<> actual;
    };
    std::vector<Output> run_for_output() {
        std::vector<void *> filter_argv = build_filter_argv();

        info() << "Running filter...";
        // Ignore result since our halide_error() should catch everything.
        (void)halide_argv_call(&filter_argv[0]);

        std::vector<Output> v;
        for (auto &arg_pair : args) {
            const auto &arg_name = arg_pair.first;
            const auto &arg = arg_pair.second;
            if (arg.metadata->kind != halide_argument_kind_output_buffer) {
                continue;
            }
            v.push_back({arg_name, arg.buffer_value});
        }
        return v;
    }

    Buffer<> get_expected_output(const std::string &output) {
        auto it = args.find(output);
        if (it == args.end()) {
            fail() << "Unable to find output: " << output;
        }
        const auto &arg = it->second;
        return args.at(output).load_buffer(output_shapes.at(output), arg.metadata);
    }

    void describe() const {
        out() << "Filter name: \"" << md->name << "\"\n";
        for (size_t i = 0; i < (size_t) md->num_arguments; ++i) {
            std::ostringstream o;
            auto &a = md->arguments[i];
            bool is_input = a.kind != halide_argument_kind_output_buffer;
            bool is_scalar = a.kind == halide_argument_kind_input_scalar;
            o << "  " << (is_input ? "Input" : "Output") << " \"" << a.name << "\" is of type ";
            if (is_scalar) {
                o << a.type;
            } else {
                o << "Buffer<" << a.type << "> with " << a.dimensions << " dimensions";
            }
            out() << o.str();
        }
    }

    std::vector<void*> build_filter_argv() {
        std::vector<void*> filter_argv(args.size(), nullptr);
        for (auto &arg_pair : args) {
            auto &arg = arg_pair.second;
            switch (arg.metadata->kind) {
                case halide_argument_kind_input_scalar:
                    filter_argv[arg.index] = &arg.scalar_value;
                    break;
                case halide_argument_kind_input_buffer:
                case halide_argument_kind_output_buffer:
                    filter_argv[arg.index] = arg.buffer_value.raw_buffer();
                    break;
            }
        }
        return filter_argv;
    }

    std::string name() const { return md->name; }

    void set_quiet(bool quiet = true) {
        halide_set_custom_print(quiet ? rungen_halide_print_quiet : rungen_halide_print);
    }

private:
    std::map<std::string, Shape> bounds_query_input_shapes() const {
        assert(!output_shapes.empty());
        std::vector<void*> filter_argv(args.size(), nullptr);
        std::vector<Buffer<>> bounds_query_buffers(args.size());
        for (const auto &arg_pair : args) {
            auto &arg_name = arg_pair.first;
            auto &arg = arg_pair.second;
            switch (arg.metadata->kind) {
            case halide_argument_kind_input_scalar:
                filter_argv[arg.index] = const_cast<halide_scalar_value_t*>(&arg.scalar_value);
                break;
            case halide_argument_kind_input_buffer:
                // Make a Buffer<> that has the right dimension count and extent=0 for all of them
                bounds_query_buffers[arg.index] = Buffer<>(arg.metadata->type, std::vector<int>(arg.metadata->dimensions, 0));
                filter_argv[arg.index] = bounds_query_buffers[arg.index].raw_buffer();
                break;
            case halide_argument_kind_output_buffer:
                bounds_query_buffers[arg.index] = make_with_shape(arg.metadata->type, output_shapes.at(arg_name));
                filter_argv[arg.index] = bounds_query_buffers[arg.index].raw_buffer();
                break;
            }
        }

        // Ignore result since our halide_error() should catch everything.
        (void) halide_argv_call(&filter_argv[0]);

        std::map<std::string, Shape> input_shapes;
        for (const auto &arg_pair : args) {
            auto &arg_name = arg_pair.first;
            auto &arg = arg_pair.second;
            if (arg.metadata->kind == halide_argument_kind_input_buffer) {
                input_shapes[arg_name] = get_shape(bounds_query_buffers[arg.index]);
                info() << "Input " << arg_name << " has a bounds-query shape of " << input_shapes[arg_name];
            }
        }
        return input_shapes;
    }

    // Replace the standard Halide runtime function to capture print output to stdout
    static void rungen_halide_print(void *user_context, const char *message) {
        out() << "halide_print: " << message;
    }

    static void rungen_halide_print_quiet(void *user_context, const char *message) {
        // nothing
    }

    // Replace the standard Halide runtime function to capture Halide errors to fail()
    static void rungen_halide_error(void *user_context, const char *message) {
        fail() << "halide_error: " << message;
    }

    int (*halide_argv_call)(void **args);
    const struct halide_filter_metadata_t * const md;
    std::map<std::string, ArgData> args;
    std::map<std::string, Shape> output_shapes;
};

}  // namespace RunGen
}  // namespace Halide
<|MERGE_RESOLUTION|>--- conflicted
+++ resolved
@@ -900,11 +900,7 @@
                 }
                 break;
             }
-<<<<<<< HEAD
-            halide_argument_kind_input_buffer:
-=======
             case halide_argument_kind_input_buffer:
->>>>>>> a4b1fc92
             case halide_argument_kind_output_buffer:
                 // Nothing yet
                 break;
@@ -1296,4 +1292,4 @@
 };
 
 }  // namespace RunGen
-}  // namespace Halide
+}  // namespace Halide