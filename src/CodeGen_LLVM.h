#ifndef HALIDE_CODEGEN_LLVM_H
#define HALIDE_CODEGEN_LLVM_H

/** \file
 *
 * Defines the base-class for all architecture-specific code
 * generators that use llvm.
 */

namespace llvm {
class Value;
class Module;
class Function;
template<bool> class IRBuilderDefaultInserter;
class ConstantFolder;
template<bool, typename, typename> class IRBuilder;
class LLVMContext;
class Type;
class StructType;
class Instruction;
class CallInst;
class ExecutionEngine;
class AllocaInst;
class Constant;
class Triple;
class MDNode;
class DataLayout;
class BasicBlock;
}

#include <map>
#include <stack>
#include <string>
#include <vector>

#include "IRVisitor.h"
#include "Module.h"
#include "Scope.h"
#include "ModulusRemainder.h"
#include "Target.h"

namespace Halide {
namespace Internal {

/** A code generator abstract base class. Actual code generators
 * (e.g. CodeGen_X86) inherit from this. This class is responsible
 * for taking a Halide Stmt and producing llvm bitcode, machine
 * code in an object file, or machine code accessible through a
 * function pointer.
 */
class CodeGen_LLVM : public IRVisitor {
public:
    /** Create an instance of CodeGen_LLVM suitable for the target. */
    static CodeGen_LLVM *new_for_target(const Target &target,
                                        llvm::LLVMContext &context);

    virtual ~CodeGen_LLVM();

    /** Takes a halide Module and compiles it to an llvm Module. */
    virtual llvm::Module *compile(const Module &module);

    /** The target we're generating code for */
    const Target &get_target() const { return target; }

    /** Tell the code generator which LLVM context to use. */
    void set_context(llvm::LLVMContext &context);

protected:
    CodeGen_LLVM(Target t);

    /** Compile a specific halide declaration into the llvm Module. */
    // @{
    virtual void compile_func(const LoweredFunc &func);
    virtual void compile_buffer(const Buffer &buffer);
    // @}

    /** What should be passed as -mcpu, -mattrs, and related for
     * compilation. The architecture-specific code generator should
     * define these. */
    // @{
    virtual llvm::Triple get_target_triple() const = 0;
    virtual llvm::DataLayout get_data_layout() const = 0;
    virtual std::string mcpu() const = 0;
    virtual std::string mattrs() const = 0;
    virtual bool use_soft_float_abi() const = 0;
    // @}

    // What's the natural vector bit-width to use for loads, stores, etc.
    // @{
    virtual int native_vector_bits() const = 0;
    // @}

    /** Initialize internal llvm state for the enabled targets. */
    static void initialize_llvm();

    /** State needed by llvm for code generation, including the
     * current module, function, context, builder, and most recently
     * generated llvm value. */
    //@{
    static bool llvm_initialized;
    static bool llvm_X86_enabled;
    static bool llvm_ARM_enabled;
    static bool llvm_AArch64_enabled;
    static bool llvm_NVPTX_enabled;
    static bool llvm_Mips_enabled;

    llvm::Module *module;
    llvm::Function *function;
    llvm::LLVMContext *context;
    llvm::IRBuilder<true, llvm::ConstantFolder, llvm::IRBuilderDefaultInserter<true> > *builder;
    llvm::Value *value;
    llvm::MDNode *very_likely_branch;
    //@}

    /** The target we're generating code for */
    Halide::Target target;

    /** Grab all the context specific internal state. */
    virtual void init_context();
    /** Initialize the CodeGen_LLVM internal state to compile a fresh
     * module. This allows reuse of one CodeGen_LLVM object to compiled
     * multiple related modules (e.g. multiple device kernels). */
    virtual void init_module();

    /** Run all of llvm's optimization passes on the module. */
    void optimize_module();

    /** Add an entry to the symbol table, hiding previous entries with
     * the same name. Call this when new values come into scope. */
    void sym_push(const std::string &name, llvm::Value *value);

    /** Remove an entry for the symbol table, revealing any previous
     * entries with the same name. Call this when values go out of
     * scope. */
    void sym_pop(const std::string &name);

    /** Fetch an entry from the symbol table. If the symbol is not
     * found, it either errors out (if the second arg is true), or
     * returns NULL. */
    llvm::Value* sym_get(const std::string &name,
                         bool must_succeed = true) const;

    /** Test if an item exists in the symbol table. */
    bool sym_exists(const std::string &name) const;

    /** Some useful llvm types */
    // @{
    llvm::Type *void_t, *i1, *i8, *i16, *i32, *i64, *f16, *f32, *f64;
    llvm::StructType *buffer_t_type, *metadata_t_type, *argument_t_type, *scalar_value_t_type;
    // @}

    /** Some useful llvm types for subclasses */
    // @{
    llvm::Type *i8x8, *i8x16, *i8x32;
    llvm::Type *i16x4, *i16x8, *i16x16;
    llvm::Type *i32x2, *i32x4, *i32x8;
    llvm::Type *i64x2, *i64x4;
    llvm::Type *f32x2, *f32x4, *f32x8;
    llvm::Type *f64x2, *f64x4;
    // @}

    /** Some wildcard variables used for peephole optimizations in
     * subclasses */
    // @{
    Expr wild_i8x8, wild_i16x4, wild_i32x2; // 64-bit signed ints
    Expr wild_u8x8, wild_u16x4, wild_u32x2; // 64-bit unsigned ints
    Expr wild_i8x16, wild_i16x8, wild_i32x4, wild_i64x2; // 128-bit signed ints
    Expr wild_u8x16, wild_u16x8, wild_u32x4, wild_u64x2; // 128-bit unsigned ints
    Expr wild_i8x32, wild_i16x16, wild_i32x8, wild_i64x4; // 256-bit signed ints
    Expr wild_u8x32, wild_u16x16, wild_u32x8, wild_u64x4; // 256-bit unsigned ints
    Expr wild_f32x2; // 64-bit floats
    Expr wild_f32x4, wild_f64x2; // 128-bit floats
    Expr wild_f32x8, wild_f64x4; // 256-bit floats

    // Wildcards for a varying number of lanes.
    Expr wild_u1x_, wild_i8x_, wild_u8x_, wild_i16x_, wild_u16x_;
    Expr wild_i32x_, wild_u32x_, wild_i64x_, wild_u64x_;
    Expr wild_f32x_, wild_f64x_;

    Expr min_i8, max_i8, max_u8;
    Expr min_i16, max_i16, max_u16;
    Expr min_i32, max_i32, max_u32;
    Expr min_i64, max_i64, max_u64;
    Expr min_f32, max_f32, min_f64, max_f64;
    // @}

    /** Emit code that evaluates an expression, and return the llvm
     * representation of the result of the expression. */
    llvm::Value *codegen(Expr);

    /** Emit code that runs a statement. */
    void codegen(Stmt);

    /** Codegen a vector Expr by codegenning each lane and combining. */
    void scalarize(Expr);

    /** Take an llvm Value representing a pointer to a buffer_t,
     * and populate the symbol table with its constituent parts.
     */
    void push_buffer(const std::string &name, llvm::Value *buffer);
    void pop_buffer(const std::string &name);

<<<<<<< HEAD
    /** Add a definition of buffer_t to the module if it isn't already there. */
    void define_buffer_t();

    /* Call this at the location of object creation to register how an
     * object should be destroyed. This does three things:
     * 1) Emits code here that puts the object in a unique
     * null-initialized stack slot
     * 2) Adds an instruction to the error handling block that calls the
     * destructor on that stack slot if it's not null.
     * 3) Returns that instruction, so that you can also insert a
     * clone of it where you actually want to delete the object in the
     * non-error case. */
    llvm::Instruction *register_destructor(llvm::Function *destructor_fn, llvm::Value *obj);

    /** Retrieves the block containing the error handling
     * code. Creates it if it doesn't already exist for this
     * function. */
    llvm::BasicBlock *get_destructor_block();

=======
>>>>>>> 2d7d5326
    /** Codegen an assertion. If false, it bails out and calls the
     * error handler. Either set message to non-NULL *or* pass a
     * vector of Expr arguments to print.  */
    // @{
    void create_assertion(llvm::Value *condition, Expr message);
    void create_assertion(llvm::Value *condition, const char *message) {
        create_assertion(condition, StringImm::make(message));
    }
    // @}

    /** Put a string constant in the module as a global variable and return a pointer to it. */
    llvm::Constant *create_string_constant(const std::string &str);

    /** Put a binary blob in the module as a global variable and return a pointer to it. */
    llvm::Constant *create_constant_binary_blob(const std::vector<char> &data, const std::string &name);

    /** Widen an llvm scalar into an llvm vector with the given number of lanes. */
    llvm::Value *create_broadcast(llvm::Value *, int width);

    /** Given an llvm value representing a pointer to a buffer_t, extract various subfields.
     * The *_ptr variants return a pointer to the struct element, while the basic variants
     * load the actual value. */
    // @{
    llvm::Value *buffer_host(llvm::Value *);
    llvm::Value *buffer_dev(llvm::Value *);
    llvm::Value *buffer_host_dirty(llvm::Value *);
    llvm::Value *buffer_dev_dirty(llvm::Value *);
    llvm::Value *buffer_min(llvm::Value *, int);
    llvm::Value *buffer_extent(llvm::Value *, int);
    llvm::Value *buffer_stride(llvm::Value *, int);
    llvm::Value *buffer_elem_size(llvm::Value *);
    llvm::Value *buffer_host_ptr(llvm::Value *);
    llvm::Value *buffer_dev_ptr(llvm::Value *);
    llvm::Value *buffer_host_dirty_ptr(llvm::Value *);
    llvm::Value *buffer_dev_dirty_ptr(llvm::Value *);
    llvm::Value *buffer_min_ptr(llvm::Value *, int);
    llvm::Value *buffer_extent_ptr(llvm::Value *, int);
    llvm::Value *buffer_stride_ptr(llvm::Value *, int);
    llvm::Value *buffer_elem_size_ptr(llvm::Value *);
    // @}

    /** Generate a pointer into a named buffer at a given index, of a
     * given type. The index counts according to the scalar type of
     * the type passed in. */
    // @{
    llvm::Value *codegen_buffer_pointer(std::string buffer, Type type, llvm::Value *index);
    llvm::Value *codegen_buffer_pointer(std::string buffer, Type type, Expr index);
    // @}

    /** Mark a load or store with type-based-alias-analysis metadata
     * so that llvm knows it can reorder loads and stores across
     * different buffers */
    void add_tbaa_metadata(llvm::Instruction *inst, std::string buffer, Expr index);

    using IRVisitor::visit;

    /** Generate code for various IR nodes. These can be overridden by
     * architecture-specific code to perform peephole
     * optimizations. The result of each is stored in \ref value */
    // @{
    virtual void visit(const IntImm *);
    virtual void visit(const FloatImm *);
    virtual void visit(const StringImm *);
    virtual void visit(const Cast *);
    virtual void visit(const Variable *);
    virtual void visit(const Add *);
    virtual void visit(const Sub *);
    virtual void visit(const Mul *);
    virtual void visit(const Div *);
    virtual void visit(const Mod *);
    virtual void visit(const Min *);
    virtual void visit(const Max *);
    virtual void visit(const EQ *);
    virtual void visit(const NE *);
    virtual void visit(const LT *);
    virtual void visit(const LE *);
    virtual void visit(const GT *);
    virtual void visit(const GE *);
    virtual void visit(const And *);
    virtual void visit(const Or *);
    virtual void visit(const Not *);
    virtual void visit(const Select *);
    virtual void visit(const Load *);
    virtual void visit(const Ramp *);
    virtual void visit(const Broadcast *);
    virtual void visit(const Call *);
    virtual void visit(const Let *);
    virtual void visit(const LetStmt *);
    virtual void visit(const AssertStmt *);
    virtual void visit(const Pipeline *);
    virtual void visit(const For *);
    virtual void visit(const Store *);
    virtual void visit(const Block *);
    virtual void visit(const IfThenElse *);
    virtual void visit(const Evaluate *);
    // @}

    /** Generate code for an allocate node. It has no default
     * implementation - it must be handled in an architecture-specific
     * way. */
    virtual void visit(const Allocate *) = 0;

    /** Generate code for a free node. It has no default
     * implementation and must be handled in an architecture-specific
     * way. */
    virtual void visit(const Free *) = 0;

    /** These IR nodes should have been removed during
     * lowering. CodeGen_LLVM will error out if they are present */
    // @{
    virtual void visit(const Provide *);
    virtual void visit(const Realize *);
    // @}

    /** If we have to bail out of a pipeline midway, this should
     * inject the appropriate target-specific cleanup code. */
    virtual void prepare_for_early_exit() {}

    /** Get the llvm type equivalent to the given halide type in the
     * current context. */
    llvm::Type *llvm_type_of(Type);

    /** Perform an alloca at the function entrypoint. Will be cleaned
     * on function exit. */
    llvm::Value *create_alloca_at_entry(llvm::Type *type, int n,
                                        bool zero_initialize = false,
                                        const std::string &name = "");

    /** Which buffers came in from the outside world (and so we can't
     * guarantee their alignment) */
    std::set<std::string> might_be_misaligned;

    /** The user_context argument. May be a constant null if the
     * function is being compiled without a user context. */
    llvm::Value *get_user_context() const;

    /** Implementation of the intrinsic call to
     * interleave_vectors. This implementation allows for interleaving
     * an arbitrary number of vectors.*/
    llvm::Value *interleave_vectors(Type, const std::vector<Expr> &);

    /** Generate a call to a vector intrinsic or runtime inlined
     * function. The arguments are sliced up into vectors of the width
     * given by 'intrin_vector_width', the intrinsic is called on each
     * piece, then the results (if any) are concatenated back together
     * into the original type 't'. For the version that takes an
     * llvm::Type *, the type may be void, so the vector width of the
     * arguments must be specified explicitly as
     * 'called_vector_width'. */
    // @{
    llvm::Value *call_intrin(Type t, int intrin_vector_width,
                             const std::string &name, std::vector<Expr>);
    llvm::Value *call_intrin(llvm::Type *t, int intrin_vector_width,
                             const std::string &name, std::vector<llvm::Value *>);
    // @}

    /** Take a slice of lanes out of an llvm vector. Pads with undefs
     * if you ask for more lanes than the vector has. */
    llvm::Value *slice_vector(llvm::Value *vec, int start, int extent);

    /** Concatenate a bunch of llvm vectors. Must be of the same type. */
    llvm::Value *concat_vectors(const std::vector<llvm::Value *> &);

    /** Go looking for a vector version of a runtime function. Will
     * return the best match. Matches in the following order:
     *
     * 1) The requested vector width.
     *
     * 2) The width which is the smallest power of two
     * greater than or equal to the vector width.
     *
     * 3) All the factors of 2) greater than one, in decreasing order.
     *
     * 4) The smallest power of two not yet tried.
     *
     * So for a 5-wide vector, it tries: 5, 8, 4, 2, 16.
     *
     * If there's no match, returns (NULL, 0).
     */
    std::pair<llvm::Function *, int> find_vector_runtime_function(const std::string &name, int width);

private:

    /** All the values in scope at the current code location during
     * codegen. Use sym_push and sym_pop to access. */
    Scope<llvm::Value *> symbol_table;

    /** Alignment info for Int(32) variables in scope. */
    Scope<ModulusRemainder> alignment_info;

    /** String constants already emitted to the module. Tracked to
     * prevent emitting the same string many times. */
    std::map<std::string, llvm::Constant *> string_constants;

<<<<<<< HEAD
    /** A basic block to branch to on error that triggers all
     * destructors. As destructors are registered, code gets added
     * to this block. */
    llvm::BasicBlock *destructor_block;
=======
    /** Embed an instance of halide_filter_metadata_t in the code, using
     * the given name (by convention, this should be ${FUNCTIONNAME}_metadata)
     * as extern "C" linkage.
     */
    void embed_metadata(std::string name, const std::vector<Argument> &args);

    llvm::Constant *embed_constant_expr(Expr e);
>>>>>>> 2d7d5326
};

}

/** Given a Halide module, generate an llvm::Module. */
EXPORT llvm::Module *codegen_llvm(const Module &module, llvm::LLVMContext &context);

}

#endif<|MERGE_RESOLUTION|>--- conflicted
+++ resolved
@@ -200,10 +200,6 @@
     void push_buffer(const std::string &name, llvm::Value *buffer);
     void pop_buffer(const std::string &name);
 
-<<<<<<< HEAD
-    /** Add a definition of buffer_t to the module if it isn't already there. */
-    void define_buffer_t();
-
     /* Call this at the location of object creation to register how an
      * object should be destroyed. This does three things:
      * 1) Emits code here that puts the object in a unique
@@ -220,8 +216,6 @@
      * function. */
     llvm::BasicBlock *get_destructor_block();
 
-=======
->>>>>>> 2d7d5326
     /** Codegen an assertion. If false, it bails out and calls the
      * error handler. Either set message to non-NULL *or* pass a
      * vector of Expr arguments to print.  */
@@ -416,20 +410,20 @@
      * prevent emitting the same string many times. */
     std::map<std::string, llvm::Constant *> string_constants;
 
-<<<<<<< HEAD
     /** A basic block to branch to on error that triggers all
      * destructors. As destructors are registered, code gets added
      * to this block. */
     llvm::BasicBlock *destructor_block;
-=======
+
     /** Embed an instance of halide_filter_metadata_t in the code, using
      * the given name (by convention, this should be ${FUNCTIONNAME}_metadata)
      * as extern "C" linkage.
      */
     void embed_metadata(std::string name, const std::vector<Argument> &args);
 
+    /** Embed a constant expression as a global variable. */
     llvm::Constant *embed_constant_expr(Expr e);
->>>>>>> 2d7d5326
+
 };
 
 }
