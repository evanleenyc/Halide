--- conflicted
+++ resolved
@@ -97,13 +97,8 @@
  * Can introduce mulhi_shr and sorted_avg intrinsics as well as those from the
  * lower_euclidean_ operation -- div_round_to_zero or mod_round_to_zero. */
 ///@{
-<<<<<<< HEAD
-Expr lower_int_uint_div(Expr a, Expr b);
-Expr lower_int_uint_mod(Expr a, Expr b);
-=======
 Expr lower_int_uint_div(const Expr &a, const Expr &b);
 Expr lower_int_uint_mod(const Expr &a, const Expr &b);
->>>>>>> 8383cc99
 ///@}
 
 /** Given a Halide Euclidean division/mod operation, define it in terms of
