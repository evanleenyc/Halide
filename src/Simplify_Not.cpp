--- conflicted
+++ resolved
@@ -8,23 +8,12 @@
 
     auto rewrite = IRMatcher::rewriter(IRMatcher::not_op(a), op->type);
 
-<<<<<<< HEAD
-    if ((rewrite(!c0, fold(!c0), "not11")) ||
-        (rewrite(!(x < y), y <= x, "not12")) ||
-        (rewrite(!(x <= y), y < x, "not13")) ||
-        (rewrite(!(x > y), y >= x, "not14")) ||
-        (rewrite(!(x >= y), y > x, "not15")) ||
-        (rewrite(!(x == y), x != y, "not16")) ||
-        (rewrite(!(x != y), x == y, "not17")) ||
-        (rewrite(!!x, x, "not18"))) {
-=======
-    if (rewrite(!c0, fold(!c0)) ||
-        rewrite(!(x < y), y <= x) ||
-        rewrite(!(x <= y), y < x) ||
-        rewrite(!(x == y), x != y) ||
-        rewrite(!(x != y), x == y) ||
-        rewrite(!!x, x)) {
->>>>>>> a841d91c
+    if (rewrite(!c0, fold(!c0), "not11") ||
+        rewrite(!(x < y), y <= x, "not12") ||
+        rewrite(!(x <= y), y < x, "not13") ||
+        rewrite(!(x == y), x != y, "not16") ||
+        rewrite(!(x != y), x == y, "not17") ||
+        rewrite(!!x, x, "not18")) {
         return rewrite.result;
     }
 
