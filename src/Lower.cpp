#include <algorithm>
#include <iostream>
#include <set>
#include <sstream>

#include "Lower.h"

#include "AddAtomicMutex.h"
#include "AddImageChecks.h"
#include "AddParameterChecks.h"
#include "AllocationBoundsInference.h"
#include "AsyncProducers.h"
#include "BoundSmallAllocations.h"
#include "Bounds.h"
#include "BoundsInference.h"
#include "CSE.h"
#include "CanonicalizeGPUVars.h"
#include "Debug.h"
#include "DebugArguments.h"
#include "DebugToFile.h"
#include "Deinterleave.h"
#include "EarlyFree.h"
#include "FindCalls.h"
#include "Func.h"
#include "Function.h"
#include "FuseGPUThreadLoops.h"
#include "FuzzFloatStores.h"
#include "HexagonOffload.h"
#include "IRMutator.h"
#include "IROperator.h"
#include "IRPrinter.h"
#include "InferArguments.h"
#include "InjectHostDevBufferCopies.h"
#include "InjectOpenGLIntrinsics.h"
#include "Inline.h"
#include "LICM.h"
#include "LoopCarry.h"
#include "LowerWarpShuffles.h"
#include "Memoization.h"
#include "PartitionLoops.h"
#include "Prefetch.h"
#include "Profiling.h"
#include "PurifyIndexMath.h"
#include "Qualify.h"
#include "RealizationOrder.h"
#include "RemoveDeadAllocations.h"
#include "RemoveExternLoops.h"
#include "RemoveUndef.h"
#include "ScheduleFunctions.h"
#include "SelectGPUAPI.h"
#include "Simplify.h"
#include "SimplifyCorrelatedDifferences.h"
#include "SimplifySpecializations.h"
#include "SkipStages.h"
#include "SlidingWindow.h"
#include "SplitTuples.h"
#include "StorageFlattening.h"
#include "StorageFolding.h"
#include "StrictifyFloat.h"
#include "Substitute.h"
#include "Tracing.h"
#include "TrimNoOps.h"
#include "UnifyDuplicateLets.h"
#include "UniquifyVariableNames.h"
#include "UnpackBuffers.h"
#include "UnrollLoops.h"
#include "UnsafePromises.h"
#include "VaryingAttributes.h"
#include "VectorizeLoops.h"
#include "WrapCalls.h"
#include "WrapExternStages.h"

namespace Halide {
namespace Internal {

using std::map;
using std::ostringstream;
using std::string;
using std::vector;

Module lower(const vector<Function> &output_funcs,
             const string &pipeline_name,
             const Target &t,
             const vector<Argument> &args,
             const LinkageType linkage_type,
             const vector<Stmt> &requirements,
             bool trace_pipeline,
             const vector<IRMutator *> &custom_passes) {
    std::vector<std::string> namespaces;
    std::string simple_pipeline_name = extract_namespaces(pipeline_name, namespaces);

    Module result_module(simple_pipeline_name, t);

    // Compute an environment
    map<string, Function> env;
    for (Function f : output_funcs) {
        populate_environment(f, env);
    }

    // Create a deep-copy of the entire graph of Funcs.
    vector<Function> outputs;
    std::tie(outputs, env) = deep_copy(output_funcs, env);

    bool any_strict_float = strictify_float(env, t);
    result_module.set_any_strict_float(any_strict_float);

    // Output functions should all be computed and stored at root.
    for (Function f : outputs) {
        Func(f).compute_root().store_root();
    }

    // Finalize all the LoopLevels
    for (auto &iter : env) {
        iter.second.lock_loop_levels();
    }

    // Substitute in wrapper Funcs
    env = wrap_func_calls(env);

    // Compute a realization order and determine group of functions which loops
    // are to be fused together
    vector<string> order;
    vector<vector<string>> fused_groups;
    std::tie(order, fused_groups) = realization_order(outputs, env);

    // Try to simplify the RHS/LHS of a function definition by propagating its
    // specializations' conditions
    simplify_specializations(env);

    debug(1) << "Creating initial loop nests...\n";
    bool any_memoized = false;
    Stmt s = schedule_functions(outputs, fused_groups, env, t, any_memoized);
    debug(2) << "Lowering after creating initial loop nests:\n"
             << s << '\n';

    if (any_memoized) {
        debug(1) << "Injecting memoization...\n";
        s = inject_memoization(s, env, pipeline_name, outputs);
        debug(2) << "Lowering after injecting memoization:\n"
                 << s << '\n';
    } else {
        debug(1) << "Skipping injecting memoization...\n";
    }

    debug(1) << "Injecting tracing...\n";
    s = inject_tracing(s, pipeline_name, trace_pipeline, env, outputs, t);
    debug(2) << "Lowering after injecting tracing:\n"
             << s << '\n';

    debug(1) << "Adding checks for parameters\n";
    s = add_parameter_checks(requirements, s, t);
    debug(2) << "Lowering after injecting parameter checks:\n"
             << s << '\n';

    // Compute the maximum and minimum possible value of each
    // function. Used in later bounds inference passes.
    debug(1) << "Computing bounds of each function's value\n";
    FuncValueBounds func_bounds = compute_function_value_bounds(order, env);

    // The checks will be in terms of the symbols defined by bounds
    // inference.
    debug(1) << "Adding checks for images\n";
    s = add_image_checks(s, outputs, t, order, env, func_bounds);
    debug(2) << "Lowering after injecting image checks:\n"
             << s << '\n';

    // This pass injects nested definitions of variable names, so we
    // can't simplify statements from here until we fix them up. (We
    // can still simplify Exprs).
    debug(1) << "Performing computation bounds inference...\n";
    s = bounds_inference(s, outputs, order, fused_groups, env, func_bounds, t);
    debug(2) << "Lowering after computation bounds inference:\n"
             << s << '\n';

    debug(1) << "Removing extern loops...\n";
    s = remove_extern_loops(s);
    debug(2) << "Lowering after removing extern loops:\n"
             << s << '\n';

    debug(1) << "Performing sliding window optimization...\n";
    s = sliding_window(s, env);
    debug(2) << "Lowering after sliding window:\n"
             << s << '\n';

    debug(1) << "Simplifying correlated differences...\n";
    s = simplify_correlated_differences(s);
    debug(2) << "Lowering after simplifying correlated differences:\n"
             << s << '\n';

    debug(1) << "Performing allocation bounds inference...\n";
    s = allocation_bounds_inference(s, env, func_bounds);
    debug(2) << "Lowering after allocation bounds inference:\n"
             << s << '\n';

    debug(1) << "Removing code that depends on undef values...\n";
    s = remove_undef(s);
    debug(2) << "Lowering after removing code that depends on undef values:\n"
             << s << "\n\n";

    // This uniquifies the variable names, so we're good to simplify
    // after this point. This lets later passes assume syntactic
    // equivalence means semantic equivalence.
    debug(1) << "Uniquifying variable names...\n";
    s = uniquify_variable_names(s);
    debug(2) << "Lowering after uniquifying variable names:\n"
             << s << "\n\n";

    debug(1) << "Simplifying...\n";
    s = simplify(s, false);  // Storage folding needs .loop_max symbols
    debug(2) << "Lowering after first simplification:\n"
             << s << "\n\n";

    debug(1) << "Performing storage folding optimization...\n";
    s = storage_folding(s, env);
    debug(2) << "Lowering after storage folding:\n"
             << s << '\n';

    debug(1) << "Injecting debug_to_file calls...\n";
    s = debug_to_file(s, outputs, env);
    debug(2) << "Lowering after injecting debug_to_file calls:\n"
             << s << '\n';

    debug(1) << "Injecting prefetches...\n";
    s = inject_prefetch(s, env);
    debug(2) << "Lowering after injecting prefetches:\n"
             << s << "\n\n";

    debug(1) << "Dynamically skipping stages...\n";
    s = skip_stages(s, order);
    debug(2) << "Lowering after dynamically skipping stages:\n"
             << s << "\n\n";

    debug(1) << "Forking asynchronous producers...\n";
    s = fork_async_producers(s, env);
    debug(2) << "Lowering after forking asynchronous producers:\n"
             << s << '\n';

    debug(1) << "Destructuring tuple-valued realizations...\n";
    s = split_tuples(s, env);
    debug(2) << "Lowering after destructuring tuple-valued realizations:\n"
             << s << "\n\n";

    // OpenGL relies on GPU var canonicalization occurring before
    // storage flattening.
    if (t.has_gpu_feature() ||
        t.has_feature(Target::OpenGLCompute) ||
        t.has_feature(Target::OpenGL)) {
        debug(1) << "Canonicalizing GPU var names...\n";
        s = canonicalize_gpu_vars(s);
        debug(2) << "Lowering after canonicalizing GPU var names:\n"
                 << s << '\n';
    }

    debug(1) << "Performing storage flattening...\n";
    s = storage_flattening(s, outputs, env, t);
    debug(2) << "Lowering after storage flattening:\n"
             << s << "\n\n";

    debug(1) << "Adding atomic mutex allocation...\n";
    s = add_atomic_mutex(s, env);
    debug(2) << "Lowering after adding atomic mutex allocation:\n"
             << s << "\n\n";

    debug(1) << "Unpacking buffer arguments...\n";
    s = unpack_buffers(s);
    debug(2) << "Lowering after unpacking buffer arguments...\n"
             << s << "\n\n";

    if (any_memoized) {
        debug(1) << "Rewriting memoized allocations...\n";
        s = rewrite_memoized_allocations(s, env);
        debug(2) << "Lowering after rewriting memoized allocations:\n"
                 << s << "\n\n";
    } else {
        debug(1) << "Skipping rewriting memoized allocations...\n";
    }

    if (t.has_gpu_feature() ||
        t.has_feature(Target::OpenGLCompute) ||
        t.has_feature(Target::OpenGL) ||
        t.has_feature(Target::HexagonDma) ||
        (t.arch != Target::Hexagon && (t.features_any_of({Target::HVX_64, Target::HVX_128})))) {
        debug(1) << "Selecting a GPU API for GPU loops...\n";
        s = select_gpu_api(s, t);
        debug(2) << "Lowering after selecting a GPU API:\n"
                 << s << "\n\n";

        debug(1) << "Injecting host <-> dev buffer copies...\n";
        s = inject_host_dev_buffer_copies(s, t);
        debug(2) << "Lowering after injecting host <-> dev buffer copies:\n"
                 << s << "\n\n";

        debug(1) << "Selecting a GPU API for extern stages...\n";
        s = select_gpu_api(s, t);
        debug(2) << "Lowering after selecting a GPU API for extern stages:\n"
                 << s << "\n\n";
    }

    if (t.has_feature(Target::OpenGL)) {
        debug(1) << "Injecting OpenGL texture intrinsics...\n";
        s = inject_opengl_intrinsics(s);
        debug(2) << "Lowering after OpenGL intrinsics:\n"
                 << s << "\n\n";
    }

    debug(1) << "Simplifying...\n";
    s = simplify(s);
    s = unify_duplicate_lets(s);
    debug(2) << "Lowering after second simplifcation:\n"
             << s << "\n\n";

    debug(1) << "Reduce prefetch dimension...\n";
    s = reduce_prefetch_dimension(s, t);
<<<<<<< HEAD
    debug(1) << "Lowering after reduce prefetch dimension:\n" << s << "\n";
=======
    debug(2) << "Lowering after reduce prefetch dimension:\n"
             << s << "\n";
>>>>>>> 9bbcb6b4

    debug(1) << "Simplifying correlated differences...\n";
    s = simplify_correlated_differences(s);
    debug(2) << "Lowering after simplifying correlated differences:\n"
             << s << '\n';

    debug(1) << "Unrolling...\n";
    s = unroll_loops(s);
    s = simplify(s);
    debug(2) << "Lowering after unrolling:\n"
             << s << "\n\n";

    debug(1) << "Vectorizing...\n";
    s = vectorize_loops(s, t);
    s = simplify(s);
    debug(2) << "Lowering after vectorizing:\n"
             << s << "\n\n";

    if (t.has_gpu_feature() ||
        t.has_feature(Target::OpenGLCompute)) {
        debug(1) << "Injecting per-block gpu synchronization...\n";
        s = fuse_gpu_thread_loops(s);
        debug(2) << "Lowering after injecting per-block gpu synchronization:\n"
                 << s << "\n\n";
    }

    debug(1) << "Detecting vector interleavings...\n";
    s = rewrite_interleavings(s);
    s = simplify(s);
    debug(2) << "Lowering after rewriting vector interleavings:\n"
             << s << "\n\n";

    debug(1) << "Partitioning loops to simplify boundary conditions...\n";
    s = partition_loops(s);
    s = simplify(s);
    debug(2) << "Lowering after partitioning loops:\n"
             << s << "\n\n";

    debug(1) << "Trimming loops to the region over which they do something...\n";
    s = trim_no_ops(s);
    debug(2) << "Lowering after loop trimming:\n"
             << s << "\n\n";

    debug(1) << "Injecting early frees...\n";
    s = inject_early_frees(s);
    debug(2) << "Lowering after injecting early frees:\n"
             << s << "\n\n";

    if (t.has_feature(Target::FuzzFloatStores)) {
        debug(1) << "Fuzzing floating point stores...\n";
        s = fuzz_float_stores(s);
        debug(2) << "Lowering after fuzzing floating point stores:\n"
                 << s << "\n\n";
    }

    debug(1) << "Simplifying correlated differences...\n";
    s = simplify_correlated_differences(s);
    debug(2) << "Lowering after simplifying correlated differences:\n"
             << s << '\n';

    debug(1) << "Bounding small allocations...\n";
    s = bound_small_allocations(s);
    debug(2) << "Lowering after bounding small allocations:\n"
             << s << "\n\n";

    if (t.has_feature(Target::Profile)) {
        debug(1) << "Injecting profiling...\n";
        s = inject_profiling(s, pipeline_name);
        debug(2) << "Lowering after injecting profiling:\n"
                 << s << "\n\n";
    }

    if (t.has_feature(Target::CUDA)) {
        debug(1) << "Injecting warp shuffles...\n";
        s = lower_warp_shuffles(s);
        debug(2) << "Lowering after injecting warp shuffles:\n"
                 << s << "\n\n";
    }

    debug(1) << "Simplifying...\n";
    s = common_subexpression_elimination(s);

    if (t.has_feature(Target::OpenGL)) {
        debug(1) << "Detecting varying attributes...\n";
        s = find_linear_expressions(s);
        debug(2) << "Lowering after detecting varying attributes:\n"
                 << s << "\n\n";

        debug(1) << "Moving varying attribute expressions out of the shader...\n";
        s = setup_gpu_vertex_buffer(s);
        debug(2) << "Lowering after removing varying attributes:\n"
                 << s << "\n\n";
    }

    debug(1) << "Lowering unsafe promises...\n";
    s = lower_unsafe_promises(s, t);
    debug(2) << "Lowering after lowering unsafe promises:\n"
             << s << "\n\n";

    s = remove_dead_allocations(s);
    s = simplify(s);
    s = loop_invariant_code_motion(s);
    debug(1) << "Lowering after final simplification:\n"
             << s << "\n\n";

    if (t.arch != Target::Hexagon && (t.features_any_of({Target::HVX_64, Target::HVX_128}))) {
        debug(1) << "Splitting off Hexagon offload...\n";
        s = inject_hexagon_rpc(s, t, result_module);
        debug(2) << "Lowering after splitting off Hexagon offload:\n"
                 << s << '\n';
    } else {
        debug(1) << "Skipping Hexagon offload...\n";
    }

    if (!custom_passes.empty()) {
        for (size_t i = 0; i < custom_passes.size(); i++) {
            debug(1) << "Running custom lowering pass " << i << "...\n";
            s = custom_passes[i]->mutate(s);
            debug(1) << "Lowering after custom pass " << i << ":\n"
                     << s << "\n\n";
        }
    }

    vector<Argument> public_args = args;
    for (const auto &out : outputs) {
        for (Parameter buf : out.output_buffers()) {
            public_args.push_back(Argument(buf.name(),
                                           Argument::OutputBuffer,
                                           buf.type(), buf.dimensions(), buf.get_argument_estimates()));
        }
    }

    vector<InferredArgument> inferred_args = infer_arguments(s, outputs);
    for (const InferredArgument &arg : inferred_args) {
        if (arg.param.defined() && arg.param.name() == "__user_context") {
            // The user context is always in the inferred args, but is
            // not required to be in the args list.
            continue;
        }

        internal_assert(arg.arg.is_input()) << "Expected only input Arguments here";

        bool found = false;
        for (Argument a : args) {
            found |= (a.name == arg.arg.name);
        }

        if (arg.buffer.defined() && !found) {
            // It's a raw Buffer used that isn't in the args
            // list. Embed it in the output instead.
            debug(1) << "Embedding image " << arg.buffer.name() << "\n";
            result_module.append(arg.buffer);
        } else if (!found) {
            std::ostringstream err;
            err << "Generated code refers to ";
            if (arg.arg.is_buffer()) {
                err << "image ";
            }
            err << "parameter " << arg.arg.name
                << ", which was not found in the argument list.\n";

            err << "\nArgument list specified: ";
            for (size_t i = 0; i < args.size(); i++) {
                err << args[i].name << " ";
            }
            err << "\n\nParameters referenced in generated code: ";
            for (const InferredArgument &ia : inferred_args) {
                if (ia.arg.name != "__user_context") {
                    err << ia.arg.name << " ";
                }
            }
            err << "\n\n";
            user_error << err.str();
        }
    }

    // We're about to drop the environment and outputs vector, which
    // contain the only strong refs to Functions that may still be
    // pointed to by the IR. So make those refs strong.
    class StrengthenRefs : public IRMutator {
        using IRMutator::visit;
        Expr visit(const Call *c) override {
            Expr expr = IRMutator::visit(c);
            c = expr.as<Call>();
            internal_assert(c);
            if (c->func.defined()) {
                FunctionPtr ptr = c->func;
                ptr.strengthen();
                expr = Call::make(c->type, c->name, c->args, c->call_type,
                                  ptr, c->value_index,
                                  c->image, c->param);
            }
            return expr;
        }
    };
    s = StrengthenRefs().mutate(s);

    LoweredFunc main_func(pipeline_name, public_args, s, linkage_type);

    // If we're in debug mode, add code that prints the args.
    if (t.has_feature(Target::Debug)) {
        debug_arguments(&main_func, t);
    }

    result_module.append(main_func);

    // Append a wrapper for this pipeline that accepts old buffer_ts
    // and upgrades them. It will use the same name, so it will
    // require C++ linkage. We don't need it when jitting.
    if (!t.has_feature(Target::JIT)) {
        add_legacy_wrapper(result_module, main_func);
    }

    return result_module;
}

Stmt lower_main_stmt(const std::vector<Function> &output_funcs,
                     const std::string &pipeline_name,
                     const Target &t,
                     const std::vector<Stmt> &requirements,
                     bool trace_pipeline,
                     const std::vector<IRMutator *> &custom_passes) {
    // We really ought to start applying for appellation d'origine contrôlée
    // status on types representing arguments in the Halide compiler.
    vector<InferredArgument> inferred_args = infer_arguments(Stmt(), output_funcs);
    vector<Argument> args;
    for (const auto &ia : inferred_args) {
        if (!ia.arg.name.empty() && ia.arg.is_input()) {
            args.push_back(ia.arg);
        }
    }

    Module module = lower(output_funcs, pipeline_name, t, args, LinkageType::External, requirements, trace_pipeline, custom_passes);

    return module.functions().front().body;
}

}  // namespace Internal
}  // namespace Halide<|MERGE_RESOLUTION|>--- conflicted
+++ resolved
@@ -311,12 +311,8 @@
 
     debug(1) << "Reduce prefetch dimension...\n";
     s = reduce_prefetch_dimension(s, t);
-<<<<<<< HEAD
-    debug(1) << "Lowering after reduce prefetch dimension:\n" << s << "\n";
-=======
     debug(2) << "Lowering after reduce prefetch dimension:\n"
              << s << "\n";
->>>>>>> 9bbcb6b4
 
     debug(1) << "Simplifying correlated differences...\n";
     s = simplify_correlated_differences(s);
