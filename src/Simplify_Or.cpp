#include "Simplify_Internal.h"

namespace Halide {
namespace Internal {

Expr Simplify::visit(const Or *op, ExprInfo *bounds) {
    if (truths.count(op)) {
        return const_true(op->type.lanes());
    }

    Expr a = mutate(op->a, nullptr);
    Expr b = mutate(op->b, nullptr);

    if (should_commute(a, b)) {
        std::swap(a, b);
    }

    auto rewrite = IRMatcher::rewriter(IRMatcher::or_op(a, b), op->type);

    // clang-format off
    if (EVAL_IN_LAMBDA
<<<<<<< HEAD
        ((rewrite(x || true, b, "or22")) ||
         (rewrite(x || false, a, "or23")) ||
         (rewrite(x || x, a, "or24")) ||

         (rewrite((x || y) || x, a, "or26")) ||
         (rewrite(x || (x || y), b, "or27")) ||
         (rewrite((x || y) || y, a, "or28")) ||
         (rewrite(y || (x || y), b, "or29")) ||

         (rewrite(((x || y) || z) || x, a, "or31")) ||
         (rewrite(x || ((x || y) || z), b, "or32")) ||
         (rewrite((z || (x || y)) || x, a, "or33")) ||
         (rewrite(x || (z || (x || y)), b, "or34")) ||
         (rewrite(((x || y) || z) || y, a, "or35")) ||
         (rewrite(y || ((x || y) || z), b, "or36")) ||
         (rewrite((z || (x || y)) || y, a, "or37")) ||
         (rewrite(y || (z || (x || y)), b, "or38")) ||

         (rewrite((x && y) || x, b, "or40")) ||
         (rewrite(x || (x && y), a, "or41")) ||
         (rewrite((x && y) || y, b, "or42")) ||
         (rewrite(y || (x && y), a, "or43")) ||

         (rewrite(((x || y) || z) || x, a, "or45")) ||
         (rewrite(x || ((x || y) || z), b, "or46")) ||
         (rewrite((z || (x || y)) || x, a, "or47")) ||
         (rewrite(x || (z || (x || y)), b, "or48")) ||
         (rewrite(((x || y) || z) || y, a, "or49")) ||
         (rewrite(y || ((x || y) || z), b, "or50")) ||
         (rewrite((z || (x || y)) || y, a, "or51")) ||
         (rewrite(y || (z || (x || y)), b, "or52")) ||

         (rewrite(x != y || x == y, true, "or54")) ||
         (rewrite(x != y || y == x, true, "or55")) ||

         (rewrite((z || x != y) || x == y, true, "or56")) ||
         (rewrite((z || x != y) || y == x, true, "or57")) ||
         (rewrite((x != y || z) || x == y, true, "or58")) ||
         (rewrite((x != y || z) || y == x, true, "or59")) ||
         (rewrite((z || x == y) || x != y, true, "or60")) ||
         (rewrite((z || x == y) || y != x, true, "or61")) ||
         (rewrite((x == y || z) || x != y, true, "or62")) ||
         (rewrite((x == y || z) || y != x, true, "or63")) ||

         (rewrite(x || !x, true, "or64")) ||
         (rewrite(!x || x, true, "or65")) ||
         (rewrite(y <= x || x < y, true, "or66")) ||
         (rewrite(x != c0 || x == c1, a, c0 != c1, "or67")) ||
         (rewrite(x <= c0 || c1 <= x, true, !is_float(x) && c1 <= c0 + 1, "or68")) ||
         (rewrite(c1 <= x || x <= c0, true, !is_float(x) && c1 <= c0 + 1, "or69")) ||
         (rewrite(x <= c0 || c1 < x, true, c1 <= c0, "or70")) ||
         (rewrite(c1 <= x || x < c0, true, c1 <= c0, "or71")) ||
         (rewrite(x < c0 || c1 < x, true, c1 < c0, "or72")) ||
         (rewrite(c1 < x || x < c0, true, c1 < c0, "or73")) ||
         (rewrite(c0 < x || c1 < x, fold(min(c0, c1)) < x, "or74")) ||
         (rewrite(c0 <= x || c1 <= x, fold(min(c0, c1)) <= x, "or75")) ||
         (rewrite(x < c0 || x < c1, x < fold(max(c0, c1)), "or76")) ||
         (rewrite(x <= c0 || x <= c1, x <= fold(max(c0, c1)), "or77")))) {
=======
        (rewrite(x || true, b) ||
         rewrite(x || false, a) ||
         rewrite(x || x, a) ||

         rewrite((x || y) || x, a) ||
         rewrite(x || (x || y), b) ||
         rewrite((x || y) || y, a) ||
         rewrite(y || (x || y), b) ||

         rewrite(((x || y) || z) || x, a) ||
         rewrite(x || ((x || y) || z), b) ||
         rewrite((z || (x || y)) || x, a) ||
         rewrite(x || (z || (x || y)), b) ||
         rewrite(((x || y) || z) || y, a) ||
         rewrite(y || ((x || y) || z), b) ||
         rewrite((z || (x || y)) || y, a) ||
         rewrite(y || (z || (x || y)), b) ||

         rewrite((x && y) || x, b) ||
         rewrite(x || (x && y), a) ||
         rewrite((x && y) || y, b) ||
         rewrite(y || (x && y), a) ||

         rewrite(x != y || x == y, true) ||
         rewrite(x != y || y == x, true) ||
         rewrite((z || x != y) || x == y, true) ||
         rewrite((z || x != y) || y == x, true) ||
         rewrite((x != y || z) || x == y, true) ||
         rewrite((x != y || z) || y == x, true) ||
         rewrite((z || x == y) || x != y, true) ||
         rewrite((z || x == y) || y != x, true) ||
         rewrite((x == y || z) || x != y, true) ||
         rewrite((x == y || z) || y != x, true) ||
         rewrite(x || !x, true) ||
         rewrite(!x || x, true) ||
         rewrite(y <= x || x < y, true) ||
         rewrite(x != c0 || x == c1, a, c0 != c1) ||
         rewrite(x <= c0 || c1 <= x, true, !is_float(x) && c1 <= c0 + 1) ||
         rewrite(c1 <= x || x <= c0, true, !is_float(x) && c1 <= c0 + 1) ||
         rewrite(x <= c0 || c1 < x, true, c1 <= c0) ||
         rewrite(c1 <= x || x < c0, true, c1 <= c0) ||
         rewrite(x < c0 || c1 < x, true, c1 < c0) ||
         rewrite(c1 < x || x < c0, true, c1 < c0) ||

         rewrite(c0 < x || c1 < x, fold(min(c0, c1)) < x) ||
         rewrite(c0 <= x || c1 <= x, fold(min(c0, c1)) <= x) ||
         rewrite(x < c0 || x < c1, x < fold(max(c0, c1))) ||
         rewrite(x <= c0 || x <= c1, x <= fold(max(c0, c1))))) {
>>>>>>> ff78629e
        return rewrite.result;
    }
    // clang-format on

    if ((rewrite(broadcast(x) || broadcast(y), broadcast(x || y, op->type.lanes()), "or82")) ||

        (rewrite((x && (y || z)) || y, (x && z) || y, "or84")) ||
        (rewrite((x && (z || y)) || y, (x && z) || y, "or85")) ||
        (rewrite(y || (x && (y || z)), y || (x && z), "or86")) ||
        (rewrite(y || (x && (z || y)), y || (x && z), "or87")) ||

        (rewrite(((y || z) && x) || y, (z && x) || y, "or89")) ||
        (rewrite(((z || y) && x) || y, (z && x) || y, "or90")) ||
        (rewrite(y || ((y || z) && x), y || (z && x), "or91")) ||
        (rewrite(y || ((z || y) && x), y || (z && x), "or92")) ||

        (rewrite((x || (y && z)) || y, x || y, "or94")) ||
        (rewrite((x || (z && y)) || y, x || y, "or95")) ||
        (rewrite(y || (x || (y && z)), y || x, "or96")) ||
        (rewrite(y || (x || (z && y)), y || x, "or97")) ||

        (rewrite(((y && z) || x) || y, x || y, "or99")) ||
        (rewrite(((z && y) || x) || y, x || y, "or100")) ||
        (rewrite(y || ((y && z) || x), y || x, "or101")) ||
        (rewrite(y || ((z && y) || x), y || x, "or102")) ||

        (rewrite((x && y) || (x && z), x && (y || z), "or104")) ||
        (rewrite((x && y) || (z && x), x && (y || z), "or105")) ||
        (rewrite((y && x) || (x && z), x && (y || z), "or106")) ||
        (rewrite((y && x) || (z && x), x && (y || z), "or107")) ||

        (rewrite(x < y || x < z, x < max(y, z), "or109")) ||
        (rewrite(y < x || z < x, min(y, z) < x, "or110")) ||
        (rewrite(x <= y || x <= z, x <= max(y, z), "or111")) ||
        (rewrite(y <= x || z <= x, min(y, z) <= x, "or112"))) {

        return mutate(rewrite.result, bounds);
    }
    // clang-format on

    if (use_synthesized_rules &&
        (
#include "Simplify_Or.inc"
            )) {
        return mutate(rewrite.result, bounds);
    }

    if (a.same_as(op->a) &&
        b.same_as(op->b)) {
        return op;
    } else {
        return Or::make(a, b);
    }
}

}  // namespace Internal
}  // namespace Halide<|MERGE_RESOLUTION|>--- conflicted
+++ resolved
@@ -19,7 +19,6 @@
 
     // clang-format off
     if (EVAL_IN_LAMBDA
-<<<<<<< HEAD
         ((rewrite(x || true, b, "or22")) ||
          (rewrite(x || false, a, "or23")) ||
          (rewrite(x || x, a, "or24")) ||
@@ -36,12 +35,6 @@
          (rewrite(((x || y) || z) || y, a, "or35")) ||
          (rewrite(y || ((x || y) || z), b, "or36")) ||
          (rewrite((z || (x || y)) || y, a, "or37")) ||
-         (rewrite(y || (z || (x || y)), b, "or38")) ||
-
-         (rewrite((x && y) || x, b, "or40")) ||
-         (rewrite(x || (x && y), a, "or41")) ||
-         (rewrite((x && y) || y, b, "or42")) ||
-         (rewrite(y || (x && y), a, "or43")) ||
 
          (rewrite(((x || y) || z) || x, a, "or45")) ||
          (rewrite(x || ((x || y) || z), b, "or46")) ||
@@ -51,6 +44,13 @@
          (rewrite(y || ((x || y) || z), b, "or50")) ||
          (rewrite((z || (x || y)) || y, a, "or51")) ||
          (rewrite(y || (z || (x || y)), b, "or52")) ||
+
+        (rewrite(y || (z || (x || y)), b, "or38")) ||
+
+         (rewrite((x && y) || x, b, "or40")) ||
+         (rewrite(x || (x && y), a, "or41")) ||
+         (rewrite((x && y) || y, b, "or42")) ||
+         (rewrite(y || (x && y), a, "or43")) ||
 
          (rewrite(x != y || x == y, true, "or54")) ||
          (rewrite(x != y || y == x, true, "or55")) ||
@@ -78,56 +78,7 @@
          (rewrite(c0 <= x || c1 <= x, fold(min(c0, c1)) <= x, "or75")) ||
          (rewrite(x < c0 || x < c1, x < fold(max(c0, c1)), "or76")) ||
          (rewrite(x <= c0 || x <= c1, x <= fold(max(c0, c1)), "or77")))) {
-=======
-        (rewrite(x || true, b) ||
-         rewrite(x || false, a) ||
-         rewrite(x || x, a) ||
 
-         rewrite((x || y) || x, a) ||
-         rewrite(x || (x || y), b) ||
-         rewrite((x || y) || y, a) ||
-         rewrite(y || (x || y), b) ||
-
-         rewrite(((x || y) || z) || x, a) ||
-         rewrite(x || ((x || y) || z), b) ||
-         rewrite((z || (x || y)) || x, a) ||
-         rewrite(x || (z || (x || y)), b) ||
-         rewrite(((x || y) || z) || y, a) ||
-         rewrite(y || ((x || y) || z), b) ||
-         rewrite((z || (x || y)) || y, a) ||
-         rewrite(y || (z || (x || y)), b) ||
-
-         rewrite((x && y) || x, b) ||
-         rewrite(x || (x && y), a) ||
-         rewrite((x && y) || y, b) ||
-         rewrite(y || (x && y), a) ||
-
-         rewrite(x != y || x == y, true) ||
-         rewrite(x != y || y == x, true) ||
-         rewrite((z || x != y) || x == y, true) ||
-         rewrite((z || x != y) || y == x, true) ||
-         rewrite((x != y || z) || x == y, true) ||
-         rewrite((x != y || z) || y == x, true) ||
-         rewrite((z || x == y) || x != y, true) ||
-         rewrite((z || x == y) || y != x, true) ||
-         rewrite((x == y || z) || x != y, true) ||
-         rewrite((x == y || z) || y != x, true) ||
-         rewrite(x || !x, true) ||
-         rewrite(!x || x, true) ||
-         rewrite(y <= x || x < y, true) ||
-         rewrite(x != c0 || x == c1, a, c0 != c1) ||
-         rewrite(x <= c0 || c1 <= x, true, !is_float(x) && c1 <= c0 + 1) ||
-         rewrite(c1 <= x || x <= c0, true, !is_float(x) && c1 <= c0 + 1) ||
-         rewrite(x <= c0 || c1 < x, true, c1 <= c0) ||
-         rewrite(c1 <= x || x < c0, true, c1 <= c0) ||
-         rewrite(x < c0 || c1 < x, true, c1 < c0) ||
-         rewrite(c1 < x || x < c0, true, c1 < c0) ||
-
-         rewrite(c0 < x || c1 < x, fold(min(c0, c1)) < x) ||
-         rewrite(c0 <= x || c1 <= x, fold(min(c0, c1)) <= x) ||
-         rewrite(x < c0 || x < c1, x < fold(max(c0, c1))) ||
-         rewrite(x <= c0 || x <= c1, x <= fold(max(c0, c1))))) {
->>>>>>> ff78629e
         return rewrite.result;
     }
     // clang-format on
