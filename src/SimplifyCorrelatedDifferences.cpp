--- conflicted
+++ resolved
@@ -172,11 +172,7 @@
         }
     };
 
-<<<<<<< HEAD
-    Expr cancel_correlated_subexpression(Expr e, Expr a, Expr b, bool correlated) {
-=======
     Expr cancel_correlated_subexpression(Expr e, const Expr &a, const Expr &b, bool correlated) {
->>>>>>> 18a13854
         auto ma = is_monotonic(a, loop_var, monotonic);
         auto mb = is_monotonic(b, loop_var, monotonic);
 
