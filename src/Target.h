--- conflicted
+++ resolved
@@ -98,11 +98,8 @@
         LegacyBufferWrappers = halide_target_feature_legacy_buffer_wrappers,
         TSAN = halide_target_feature_tsan,
         ASAN = halide_target_feature_asan,
-<<<<<<< HEAD
+        CheckUnsafePromises = halide_target_feature_check_unsafe_promises,
         NewAutoscheduler = halide_target_feature_new_autoscheduler,
-=======
-        CheckUnsafePromises = halide_target_feature_check_unsafe_promises,
->>>>>>> 50fa9217
         FeatureEnd = halide_target_feature_end
     };
     Target() : os(OSUnknown), arch(ArchUnknown), bits(0) {}
