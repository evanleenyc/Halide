--- conflicted
+++ resolved
@@ -252,7 +252,6 @@
     Stmt inject(Stmt s) {
         s = mutate(s);
 
-<<<<<<< HEAD
         if (!device_code.functions().empty()) {
             // Wrap the statement in calls to halide_initialize_kernels.
             Expr buf_var = Variable::make(type_of<struct halide_buffer_t *>(), "hexagon_code.buffer");
@@ -267,103 +266,6 @@
         // TODO: This can probably go away due to general debug info at the submodule compile level.
         debug(1) << "Hexagon device code module: " << device_code << "\n";
 
-=======
-        // Skip if there are no device kernels.
-        if (device_code.functions().empty()) {
-            return s;
-        }
-
-        // Compile the device code
-        debug(1) << "Hexagon device code module: " << device_code << "\n";
-
-        llvm::LLVMContext context;
-        std::unique_ptr<llvm::Module> llvm_module(compile_module_to_llvm_module(device_code, context));
-
-        llvm::SmallVector<char, 4096> object;
-        llvm::raw_svector_ostream object_stream(object);
-        compile_llvm_module_to_object(*llvm_module, object_stream);
-
-        if (debug::debug_level() >= 2) {
-            debug(2) << "Hexagon device code assembly: " << "\n";
-            llvm::SmallString<4096> assembly;
-            llvm::raw_svector_ostream assembly_stream(assembly);
-            compile_llvm_module_to_assembly(*llvm_module, assembly_stream);
-            debug(2) << assembly.c_str() << "\n";
-        }
-
-        // Determine relocation mode. if both are false, its object relocation.
-        bool use_shared_object = device_code.target().has_feature(Target::HVX_shared_object);
-
-        if (use_shared_object) {
-            // Dump the llvm module to a temp file as .ll
-            TemporaryFile tmp_object("hex", ".o");
-            TemporaryFile tmp_shared_object("hex", ".so");
-
-            std::ofstream out(tmp_object.pathname());
-            out.write(object.data(), object.size());
-            out.close();
-
-            // Shell out to hexagon clang to compile it.
-            string hex_command;
-
-            const char *path = getenv("HL_HEXAGON_CLANG");
-            if (path && path[0]) {
-                hex_command = path;
-            } else {
-                path = getenv("HL_HEXAGON_TOOLS");
-                if (path && path[0]) {
-                    hex_command = string(path) + "/bin/hexagon-clang";
-                } else {
-                    user_error << "Unable to find hexagon-clang: neither HL_HEXAGON_CLANG nor HL_HEXAGON_TOOLS are set properly.";
-                }
-            }
-
-            hex_command += " ";
-            hex_command += tmp_object.pathname();
-            if (0) { // This path should also work, if we want to use PIC code
-                hex_command += " -fpic -O3 -Wno-override-module ";
-            } else {
-                hex_command += " -fpic -G 0 -mlong-calls -O3 -Wno-override-module -shared ";
-            }
-            if (device_code.target().has_feature(Target::HVX_128)) {
-                hex_command += " -mhvx-double";
-            } else {
-                hex_command += " -mhvx";
-            }
-            hex_command += " -o " + tmp_shared_object.pathname();
-
-            int result = system(hex_command.c_str());
-            internal_assert(result == 0) << "hexagon-clang failed\n";
-
-            // Check for a signing callout
-            const char *callout_env = getenv("HL_HEXAGON_CALLOUT");
-            if (callout_env && callout_env[0]) {
-               string callout_command;
-               callout_command = callout_env;
-               callout_command += " " + tmp_shared_object.pathname();
-               int result = system(callout_command.c_str());
-               internal_assert(result == 0) << "hexagon-callout failed\n";
-            }
-
-            // Read the compiled object back in and put it in a buffer in the module
-            std::ifstream so(tmp_shared_object.pathname(), std::ios::binary | std::ios::ate);
-            internal_assert(so.good()) << "failed to open temporary shared object.";
-            object.resize(so.tellg());
-            so.seekg(0, std::ios::beg);
-            so.read(reinterpret_cast<char*>(&object[0]), object.size());
-        }
-
-        // Wrap the statement in calls to halide_initialize_kernels.
-        size_t code_size = object.size();
-        Expr code_ptr = buffer_ptr(reinterpret_cast<uint8_t*>(&object[0]), code_size, "hexagon_code");
-
-        Stmt init_kernels = call_extern_and_assert("halide_hexagon_initialize_kernels",
-                                                   {module_state_ptr(), code_ptr,
-                                                           Expr((uint64_t) code_size),
-                                                           Expr((uint32_t) use_shared_object)});
-        s = Block::make(init_kernels, s);
-
->>>>>>> 42ff26c7
         return s;
     }
 };
@@ -410,14 +312,25 @@
     llvm::LLVMContext context;
     std::unique_ptr<llvm::Module> llvm_module(compile_module_to_llvm_module(device_code, context));
 
+    llvm::SmallVector<char, 4096> object;
+    llvm::raw_svector_ostream object_stream(object);
+    compile_llvm_module_to_object(*llvm_module, object_stream);
+
+    if (debug::debug_level() >= 2) {
+        debug(2) << "Hexagon Submodule assembly for " << device_code.name() << ": " << "\n";
+        llvm::SmallString<4096> assembly;
+        llvm::raw_svector_ostream assembly_stream(assembly);
+        compile_llvm_module_to_assembly(*llvm_module, assembly_stream);
+        debug(2) << assembly.c_str() << "\n";
+    }
+
     // Dump the llvm module to a temp file as .ll
-    TemporaryFile tmp_bitcode("hex", ".ll");
+    TemporaryFile tmp_object("hex", ".o");
     TemporaryFile tmp_shared_object("hex", ".so");
 
-    std::unique_ptr<llvm::raw_fd_ostream> ostream =
-        make_raw_fd_ostream(tmp_bitcode.pathname());
-    compile_llvm_module_to_llvm_assembly(*llvm_module, *ostream);
-    ostream->flush();
+    std::ofstream out(tmp_object.pathname());
+    out.write(object.data(), object.size());
+    out.close();
 
     // Shell out to hexagon clang to compile it.
     string hex_command;
@@ -435,7 +348,7 @@
     }
 
     hex_command += " ";
-    hex_command += tmp_bitcode.pathname();
+    hex_command += tmp_object.pathname();
     if (0) { // This path should also work, if we want to use PIC code
         hex_command += " -fpic -O3 -Wno-override-module ";
     } else {
