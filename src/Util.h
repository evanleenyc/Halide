--- conflicted
+++ resolved
@@ -197,7 +197,9 @@
 /** Return the final token of the name string using the given delimiter. */
 EXPORT std::string base_name(const std::string &name, char delim = '.');
 
-<<<<<<< HEAD
+/** Split the source string using 'delim' as the divider. */
+EXPORT std::vector<std::string> split_string(const std::string &source, const std::string &delim);
+
 #if __cplusplus > 199711L // C++11 arbitrary number of args support
 
 template <typename T>
@@ -240,10 +242,6 @@
 struct all_are_convertible : meta_and<std::is_convertible<Args, To>...> {};
 
 #endif // C++11 arbitrary number of args support
-=======
-/** Split the source string using 'delim' as the divider. */
-EXPORT std::vector<std::string> split_string(const std::string &source, const std::string &delim);
->>>>>>> 759cef24
 
 }
 }
