--- conflicted
+++ resolved
@@ -58,7 +58,9 @@
 struct FuncWithDependencies {
     Func func;
 
-    explicit FuncWithDependencies(const Func &f) : func(f) {}
+    explicit FuncWithDependencies(const Func &f)
+        : func(f) {
+    }
 };
 /** Emit a halide Func in a human readable form, including all dependent Funcs. */
 std::ostream &operator<<(std::ostream &stream, const FuncWithDependencies &);
@@ -110,11 +112,8 @@
  */
 class IRPrinter : public IRVisitor {
 public:
-<<<<<<< HEAD
     virtual ~IRPrinter() = default;
 
-=======
->>>>>>> d8889ad1
     /** Construct an IRPrinter pointed at a given output stream
      * (e.g. std::cout, or a std::ofstream) */
     explicit IRPrinter(std::ostream &);
