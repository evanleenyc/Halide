--- conflicted
+++ resolved
@@ -510,19 +510,11 @@
 
             debug(3) << "\nConsidering folding " << func.name()
                      << " over for loop over " << op->name
-<<<<<<< HEAD
                      << " dimension " << i - 1 << "\n"
                      << "Min: " << min << "\n"
                      << "Max: " << max << "\n"
                      << "Extent: " << extent << "\n"
                      << "explicit_factor: " << explicit_factor << "\n";
-=======
-                     << " dimension " << i - 1 << '\n'
-                     << "Min: " << min << '\n'
-                     << "Max: " << max << '\n'
-                     << "Extent: " << extent << '\n'
-                     << "explicit_factor: " << explicit_factor << '\n';
->>>>>>> 3a33cbbe
 
             // First, attempt to detect if the loop is monotonically
             // increasing or decreasing (if we allow automatic folding).
