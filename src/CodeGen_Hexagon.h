--- conflicted
+++ resolved
@@ -66,10 +66,6 @@
     void visit(const EQ *);
     void visit(const Select *);
     void visit(const Allocate *);
-<<<<<<< HEAD
-    void visit(const Free *);
-=======
->>>>>>> 77c01a50
     ///@}
 
     /** We ask for an extra vector on each allocation to enable fast
