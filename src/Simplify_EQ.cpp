--- conflicted
+++ resolved
@@ -69,14 +69,9 @@
     bool allowed_overflow = no_overflow(delta.type());
 
     if (rewrite(broadcast(x, c0) == 0, broadcast(x == 0, c0)) ||
-<<<<<<< HEAD
-        (no_overflow(delta.type()) &&
+        (allowed_overflow &&
          (rewrite(x * y == 0, (x == 0) || (y == 0)) ||
           rewrite(x * c0 + c1 == 0, x == fold((0 - c1) / c0), c1 % c0 == 0))) ||
-=======
-        (allowed_overflow && rewrite(x * y == 0, (x == 0) || (y == 0))) ||
-
->>>>>>> 69eed6ea
         rewrite(select(x, 0, y) == 0, x || (y == 0)) ||
         rewrite(select(x, c0, y) == 0, !x && (y == 0), c0 != 0) ||
         rewrite(select(x, y, 0) == 0, !x || (y == 0)) ||
